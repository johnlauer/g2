--- conflicted
+++ resolved
@@ -1,799 +1,786 @@
-/*
- * stepper.cpp - stepper motor controls
- * This file is part of the TinyG project
- *
- * Copyright (c) 2013 Alden S. Hart Jr.
- * Copyright (c) 2013 Robert Giseburt
- *
- * This file ("the software") is free software: you can redistribute it and/or modify
- * it under the terms of the GNU General Public License, version 2 as published by the
- * Free Software Foundation. You should have received a copy of the GNU General Public
- * License, version 2 along with the software.  If not, see <http://www.gnu.org/licenses/>.
- *
- * As a special exception, you may use this file as part of a software library without
- * restriction. Specifically, if other files instantiate templates or use macros or
- * inline functions from this file, or you compile this file and link it with  other
- * files to produce an executable, this file does not by itself cause the resulting
- * executable to be covered by the GNU General Public License. This exception does not
- * however invalidate any other reasons why the executable file might be covered by the
- * GNU General Public License.
- *
- * THE SOFTWARE IS DISTRIBUTED IN THE HOPE THAT IT WILL BE USEFUL, BUT WITHOUT ANY
- * WARRANTY OF ANY KIND, EXPRESS OR IMPLIED, INCLUDING BUT NOT LIMITED TO THE WARRANTIES
- * OF MERCHANTABILITY, FITNESS FOR A PARTICULAR PURPOSE AND NONINFRINGEMENT. IN NO EVENT
- * SHALL THE AUTHORS OR COPYRIGHT HOLDERS BE LIABLE FOR ANY CLAIM, DAMAGES OR OTHER
- * LIABILITY, WHETHER IN AN ACTION OF CONTRACT, TORT OR OTHERWISE, ARISING FROM, OUT OF
- * OR IN CONNECTION WITH THE SOFTWARE OR THE USE OR OTHER DEALINGS IN THE SOFTWARE.
- */
-/* 	This module provides the low-level stepper drivers and some related
- * 	functions. It dequeues lines queued by the motor_queue routines.
- * 	This is some of the most heavily optimized code in the project.
- *
- *	Note that if you want to use this for something other than TinyG
- *	you may need to stretch the step pulses. They run about 1 uSec 
- *	which is fine for the TI DRV8811/DRV8818 chips in TinyG but may 
- *	not suffice for other stepper driver hardware.
- */
-
-/**** Line planning and execution ****
- *
- *	Move planning, execution and pulse generation takes place at 3 levels:
- *
- *	Move planning occurs in the main-loop. The canonical machine calls the
- *	planner to generate lines, arcs, dwells and synchronous stop/starts.
- *	The planner module generates blocks (bf's) that hold parameters for 
- *	lines and the other move types. The blocks are backplanned to join 
- *	lines, and to take dwells and stops into account. ("plan" stage).
- *
- *	Arc movement is planned above the above the line planner. The arc 
- *	planner generates short lines that are passed to the line planner.
- *
- *	Move execution and load prep takes place at the LOW interrupt level. 
- *	Move execution generates the next acceleration, cruise, or deceleration
- *	segment for planned lines, or just transfers parameters needed for 
- *	dwells and stops. This layer also prepares moves for loading by 
- *	pre-calculating the values needed by the DDA, and converting the 
- *	executed move into parameters that can be directly loaded into the 
- *	steppers ("exec" and "prep" stages).
- *
- *	Pulse train generation takes place at the HI interrupt level. 
- *	The stepper DDA fires timer interrupts that generate the stepper pulses. 
- *	This level also transfers new stepper parameters once each pulse train
- *	("segment") is complete ("load" and "run" stages). 
- */
-/* 	What happens when the pulse generator is done with the current pulse train 
- *	(segment) is a multi-stage "pull" queue that looks like this:
- *
- *	As long as the steppers are running the sequence of events is:
- *	  - The stepper interrupt (HI) runs the DDA to generate a pulse train
- *	  	  for the current move. This runs for the length of the pulse train
- *		  currently executing - the "segment", usually 5ms worth of pulses
- *
- *	  - When the current segment is finished the stepper interrupt LOADs the next 
- *		  segment from the prep buffer, reloads the timers, and starts the 
- *		  next segment. At the end of the load the stepper interrupt routine
- *		  requests an "exec" of the next move in order to prepare for the 
- *		  next load operation. It does this by calling the exec using a 
- *		  software interrupt (actually a timer, since that's all we've got).
- *
- *	  - As a result of the above, the EXEC handler fires at the LO interrupt 
- *		  level. It computes the next accel/decel segment for the current move 
- *		  (i.e. the move in the planner's runtime buffer) by calling back to 
- *		  the exec routine in planner.c. Or it gets and runs the next buffer 
- *		  in the planning queue - depending on the move_type and state. 
- *
- *	  - Once the segment has been computed the exec handler finshes up by running 
- *		  the PREP routine in stepper.c. This computes the DDA values and gets 
- *		  the segment into the prep buffer - and ready for the next LOAD operation.
- *
- *	  - The main loop runs in background to receive gcode blocks, parse them,
- *		  and send them to the planner in order to keep the planner queue 
- *		  full so that when the planner's runtime buffer completes the next move
- *		  (a gcode block or perhaps an arc segment) is ready to run.
- *
- *	If the steppers are not running the above is similar, except that the exec
- * 	is invoked from the main loop by the software interrupt, and the stepper 
- *	load is invoked from the exec by another software interrupt.
- */
-/*	Control flow can be a bit confusing. This is a typical sequence for planning 
- *	executing, and running an acceleration planned line:
- *
- *	 1  planner.mp_aline() is called, which populates a planning buffer (bf) 
- *		and back-plans any pre-existing buffers.
- *
- *	 2  When a new buffer is added _mp_queue_write_buffer() tries to invoke
- *	    execution of the move by calling stepper.st_request_exec_move(). 
- *
- *	 3a If the steppers are running this request is ignored.
- *	 3b If the steppers are not running this will set a timer to cause an 
- *		EXEC "software interrupt" that will ultimately call st_exec_move().
- *
- *   4  At this point a call to _exec_move() is made, either by the 
- *		software interrupt from 3b, or once the steppers finish running 
- *		the current segment and have loaded the next segment. In either 
- *		case the call is initated via the EXEC software interrupt which 
- *		causes _exec_move() to run at the MEDium interupt level.
- *		 
- *	 5	_exec_move() calls back to planner.mp_exec_move() which generates 
- *		the next segment using the mr singleton.
- *
- *	 6	When this operation is complete mp_exec_move() calls the appropriate
- *		PREP routine in stepper.c to derive the stepper parameters that will 
- *		be needed to run the move - in this example st_prep_line().
- *
- *	 7	st_prep_line() generates the timer and DDA values and stages these into 
- *		the prep structure (sp) - ready for loading into the stepper runtime struct
- *
- *	 8	stepper.st_prep_line() returns back to planner.mp_exec_move(), which 
- *		frees the planning buffer (bf) back to the planner buffer pool if the 
- *		move is complete. This is done by calling _mp_request_finalize_run_buffer()
- *
- *	 9	At this point the MED interrupt is complete, but the planning buffer has 
- *		not actually been returned to the pool yet. The buffer will be returned
- *		by the main-loop prior to testing for an available write buffer in order
- *		to receive the next Gcode block. This handoff prevents possible data 
- *		conflicts between the interrupt and main loop.
- *
- *	10	The final step in the sequence is _load_move() requesting the next 
- *		segment to be executed and prepared by calling st_request_exec() 
- *		- control goes back to step 4.
- *
- *	Note: For this to work you have to be really careful about what structures
- *	are modified at what level, and use volatiles where necessary.
- */
-/* Partial steps and phase angle compensation
- *
- *	The DDA accepts partial steps as input. Fractional steps are managed by the 
- *	sub-step value as explained elsewhere. The fraction initially loaded into 
- *	the DDA and the remainder left at the end of a move (the "residual") can
- *	be thought of as a phase angle value for the DDA accumulation. Each 360
- *	degrees of phase angle results in a step being generated. 
- */
-
-#include "tinyg2.h"
-#include "system.h"
-#include "stepper.h"
-//#include "motatePins.h"		// defined in system.h   Not needed here
-//#include "motateTimers.h"		// defined in system.h   Not needed here
-//#include <component_tc.h>		// deprecated - to be removed
-
-using namespace Motate;
-
-Motate::Pin<31> proof_of_timer(kOutput);
-
-// Setup a stepper template to hold our pins
-template<pin_number step_num, pin_number dir_num, pin_number enable_num, 
-		 pin_number ms0_num, pin_number ms1_num, pin_number vref_num>
-
-struct Stepper {
-	OutputPin<step_num> step;
-	OutputPin<dir_num> dir;
-	OutputPin<enable_num> enable;
-	OutputPin<ms0_num> ms0;
-	OutputPin<ms1_num> ms1;
-	OutputPin<vref_num> vref;
-};
-Stepper<motor_1_step_pin_num, 
-		motor_1_dir_pin_num, 
-		motor_1_enable_pin_num, 
-		motor_1_microstep_0_pin_num, 
-		motor_1_microstep_1_pin_num,
-		motor_1_vref_pin_num> motor_1;
-
-Stepper<motor_2_step_pin_num, 
-		motor_2_dir_pin_num, 
-		motor_2_enable_pin_num, 
-		motor_2_microstep_0_pin_num, 
-		motor_2_microstep_1_pin_num,
-		motor_2_vref_pin_num> motor_2;
-
-Stepper<motor_3_step_pin_num, 
-		motor_3_dir_pin_num, 
-		motor_3_enable_pin_num, 
-		motor_3_microstep_0_pin_num, 
-		motor_3_microstep_1_pin_num,
-		motor_3_vref_pin_num> motor_3;
-
-Stepper<motor_4_step_pin_num, 
-		motor_4_dir_pin_num, 
-		motor_4_enable_pin_num, 
-		motor_4_microstep_0_pin_num, 
-		motor_4_microstep_1_pin_num,
-		motor_4_vref_pin_num> motor_4;
-
-Stepper<motor_5_step_pin_num, 
-		motor_5_dir_pin_num, 
-		motor_5_enable_pin_num, 
-		motor_5_microstep_0_pin_num, 
-		motor_5_microstep_1_pin_num,
-		motor_5_vref_pin_num> motor_5;
-		
-Stepper<motor_6_step_pin_num, 
-		motor_6_dir_pin_num, 
-		motor_6_enable_pin_num, 
-		motor_6_microstep_0_pin_num, 
-		motor_6_microstep_1_pin_num,
-		motor_6_vref_pin_num> motor_6;
-
-OutputPin<motor_enable_pin_num> enable;
-
-volatile int temp = 0;
-volatile long dummy;			// convenient register to read into
-
-static void _load_move(void);
-//static void _exec_move(void);
-//static void _request_load_move(void);
-
-/*
- * Stepper structures
- *
- *	There are 4 sets of structures involved in this operation;
- *
- *	data structure:						static to:		runs at:
- *	  mpBuffer planning buffers (bf)	  planner.c		  main loop
- *	  mrRuntimeSingleton (mr)			  planner.c		  MED ISR
- *	  stPrepSingleton (sp)				  stepper.c		  MED ISR
- *	  stRunSingleton (st)				  stepper.c		  HI ISR
- *  
- *	Care has been taken to isolate actions on these structures to the 
- *	execution level in which they run and to use the minimum number of 
- *	volatiles in these structures. This allows the compiler to optimize
- *	the stepper inner-loops better.
- */
-
-// Runtime structs. Used exclusively by step generation ISR (HI)
-typedef struct stRunMotor { 		// one per controlled motor
-	int32_t steps;					// total steps in axis
-	int32_t counter;				// DDA counter for axis
-	uint8_t polarity;				// 0=normal polarity, 1=reverse motor polarity
-} stRunMotor_t;
-
-typedef struct stRunSingleton {		// Stepper static values and axis parameters
-	uint16_t magic_start;			// magic number to test memory integity	
-	int32_t timer_ticks_downcount;	// tick down-counter (unscaled)
-	int32_t timer_ticks_X_substeps;	// ticks multiplied by scaling factor
-	stRunMotor_t m[MOTORS];			// runtime motor structures
-} stRunSingleton_t;
-static stRunSingleton_t st;
-
-// Prep-time structs. Used by exec/prep ISR (MED) and read-only during load 
-// Must be careful about volatiles in this one
-
-enum prepBufferState {
-	PREP_BUFFER_OWNED_BY_LOADER = 0,// staging buffer is ready for load
-	PREP_BUFFER_OWNED_BY_EXEC		// staging buffer is being loaded
-};
-
-typedef struct stPrepMotor {
- 	uint32_t steps; 				// total steps in each direction
-	int8_t dir;						// b0 = direction
-} stPrepMotor_t;
-
-typedef struct stPrepSingleton {
-	uint16_t magic_start;			// magic number to test memory integity	
-	uint8_t move_type;				// move type
-	volatile uint8_t exec_state;	// move execution state 
-	volatile uint8_t counter_reset_flag; // set TRUE if counter should be reset
-	uint32_t prev_ticks;			// tick count from previous move
-	uint16_t timer_period;			// DDA or dwell clock period setting
-	uint32_t timer_ticks;			// DDA or dwell ticks for the move
-	uint32_t timer_ticks_X_substeps;// DDA ticks scaled by substep factor
-	float segment_velocity;		// +++++ record segment velocity for diagnostics
-	stPrepMotor_t m[MOTORS];		// per-motor structs
-} stPrepSingleton_t;
-static struct stPrepSingleton sps;
-
-magic_t st_get_st_magic() { return (st.magic_start);}
-magic_t st_get_sps_magic() { return (sps.magic_start);}
-
-/*
- * st_init() - initialize stepper motor subsystem 
- *
- *	Notes:
- *	  - This init requires sys_init() to be run beforehand
- *		This init is a precursor for gpio_init()
- * 	  - microsteps are setup during cfg_init()
- *	  - motor polarity is setup during cfg_init()
- *	  - high level interrupts must be enabled in main() once all inits are complete
- */
-
-void stepper_init()
-{
-	memset(&st, 0, sizeof(st));			// clear all values, pointers and status
-	st.magic_start = MAGICNUM;
-	sps.magic_start = MAGICNUM;
-
-    _load_move();
-
-#ifdef BARE_CODE
-	// setup DDA timer
-	REG_TC1_WPMR = 0x54494D00;			// enable write to registers
-	TC_Configure(TC_BLOCK_DDA, TC_CHANNEL_DDA, TC_CMR_DDA);
-	REG_RC_DDA = TC_RC_DDA;				// set frequency
-	REG_IER_DDA = TC_IER_DDA;			// enable interrupts
-	NVIC_EnableIRQ(TC_IRQn_DDA);
-	pmc_enable_periph_clk(TC_ID_DDA);
-	TC_Start(TC_BLOCK_DDA, TC_CHANNEL_DDA);
-#else
-<<<<<<< HEAD
-    Motate::Timer<3> ddr_timer;
-    ddr_timer.setModeAndFrequency(kTimerUpToMatch, FREQUENCY_DDA);
-    ddr_timer.setInterrupts(kInterruptOnOverflow);
-    ddr_timer.start();
-=======
-//    Motate::Timer<3> dda_timer;	// +++++ moved to system.h
-    dda_timer.setModeAndFrequency(kTimerUpToMatch, FREQUENCY_DDA);
-    dda_timer.setInterrupts(kInterruptOnOverflow);
-    dda_timer.start();
->>>>>>> 7162a2a0
-#endif
-}
-
-/*
- * ISR - DDA timer interrupt routine - service ticks from DDA timer
- *
- *	Uses direct struct addresses and literal values for hardware devices -
- *	it's faster than using indexed timer and port accesses. I checked.
- *	Even when -0s or -03 is used.
- */
-//MOTATE_TIMER_INTERRUPT(3)
-DDA_TIMER_INTERRUPT
-{
-    dummy = DDA_STATUS_REGISTER;	// read SR to clear interrupt condition
-    proof_of_timer = 0;
-    
-    if (!motor_1.step.isNull() && (st.m[MOTOR_1].counter += st.m[MOTOR_1].steps) > 0) {
-        st.m[MOTOR_1].counter -= st.timer_ticks_X_substeps;
-        motor_1.step.set();		// turn step bit on
-    }
-    if (!motor_2.step.isNull() && (st.m[MOTOR_2].counter += st.m[MOTOR_2].steps) > 0) {
-        st.m[MOTOR_2].counter -= st.timer_ticks_X_substeps;
-        motor_2.step.set();
-    }
-    if (!motor_3.step.isNull() && (st.m[MOTOR_3].counter += st.m[MOTOR_3].steps) > 0) {
-        st.m[MOTOR_3].counter -= st.timer_ticks_X_substeps;
-        motor_3.step.set();
-    }
-    if (!motor_4.step.isNull() && (st.m[MOTOR_4].counter += st.m[MOTOR_4].steps) > 0) {
-        st.m[MOTOR_4].counter -= st.timer_ticks_X_substeps;
-        motor_4.step.set();
-    }
-    if (!motor_5.step.isNull() && (st.m[MOTOR_5].counter += st.m[MOTOR_5].steps) > 0) {
-        st.m[MOTOR_5].counter -= st.timer_ticks_X_substeps;
-        motor_5.step.set();
-    }
-    if (!motor_6.step.isNull() && (st.m[MOTOR_6].counter += st.m[MOTOR_6].steps) > 0) {
-        st.m[MOTOR_6].counter -= st.timer_ticks_X_substeps;
-        motor_6.step.set();
-    }
-<<<<<<< HEAD
-=======
-
->>>>>>> 7162a2a0
-    motor_1.step.clear();
-    motor_2.step.clear();
-    motor_3.step.clear();
-    motor_4.step.clear();
-    motor_5.step.clear();
-    motor_6.step.clear();
-<<<<<<< HEAD
-
-=======
->>>>>>> 7162a2a0
-    if (--st.timer_ticks_downcount == 0) {			// end move
-        motor_1.enable.set();
-        motor_2.enable.set();
-        motor_3.enable.set();
-        motor_4.enable.set();
-        motor_5.enable.set();
-        motor_6.enable.set();
-
-        enable.set();								// disable DDA timer
-/*
-        // power-down motors if this feature is enabled
-        if (cfg.m[MOTOR_1].power_mode == true) {
-            PORT_MOTOR_1_VPORT.OUT |= MOTOR_ENABLE_BIT_bm;
-        }
-        if (cfg.m[MOTOR_2].power_mode == true) {
-            PORT_MOTOR_2_VPORT.OUT |= MOTOR_ENABLE_BIT_bm;
-        }
-        if (cfg.m[MOTOR_3].power_mode == true) {
-            PORT_MOTOR_3_VPORT.OUT |= MOTOR_ENABLE_BIT_bm;
-        }
-        if (cfg.m[MOTOR_4].power_mode == true) {
-            PORT_MOTOR_4_VPORT.OUT |= MOTOR_ENABLE_BIT_bm;
-        }
-        _load_move();							// load the next move
-*/
-    }
-    proof_of_timer = 1;
-}
-
-/*
- * st_disable() - stop the steppers. Requires re-init to recover
- */
-
-void st_disable()
-{
-//++++	TC_Stop(TC_BLOCK_DDA, TC_CHANNEL_DDA);
-}
-
-
-/*
-ISR(TIMER_DWELL_ISR_vect) {						// DWELL timer interupt
-	if (--st.timer_ticks_downcount == 0) {
- 		TIMER_DWELL.CTRLA = STEP_TIMER_DISABLE;	// disable DWELL timer
-		_load_move();
-	}
-}
-
-ISR(TIMER_LOAD_ISR_vect) {						// load steppers SW interrupt
- 	TIMER_LOAD.CTRLA = STEP_TIMER_DISABLE;		// disable SW interrupt timer
-	_load_move();
-}
-
-ISR(TIMER_EXEC_ISR_vect) {						// exec move SW interrupt
- 	TIMER_EXEC.CTRLA = STEP_TIMER_DISABLE;		// disable SW interrupt timer
-	_exec_move();
-}
-*/
-
-/* Software interrupts to fire the above
- * st_test_exec_state()	   - return TRUE if exec/prep can run
- * _request_load_move()    - SW interrupt to request to load a move
- *	st_request_exec_move() - SW interrupt to request to execute a move
- * _exec_move() 		   - Run a move from the planner and prepare it for loading
- *
- *	_exec_move() can only be called be called from an ISR at a level lower
- *	than DDA, Only use st_request_exec_move() to call it.
- */
-
-/*
-uint8_t st_test_exec_state()
-{
-	if (sps.exec_state == PREP_BUFFER_OWNED_BY_EXEC) {
-		return (true);
-	}
-	return (false);
-}
-
-void st_request_exec_move()
-{
-	if (sps.exec_state == PREP_BUFFER_OWNED_BY_EXEC) {	// bother interrupting
-		TIMER_EXEC.PER = SWI_PERIOD;
-		TIMER_EXEC.CTRLA = STEP_TIMER_ENABLE;			// trigger a LO interrupt
-	}
-}
-
-static void _exec_move()
-{
-   	if (sps.exec_state == PREP_BUFFER_OWNED_BY_EXEC) {
-		if (mp_exec_move() != STAT_NOOP) {
-			sps.exec_state = PREP_BUFFER_OWNED_BY_LOADER; // flip it back
-			_request_load_move();
-		}
-	}
-}
-
-static void _request_load_move()
-{
-	if (st.timer_ticks_downcount == 0) {				// bother interrupting
-		TIMER_LOAD.PER = SWI_PERIOD;
-		TIMER_LOAD.CTRLA = STEP_TIMER_ENABLE;			// trigger a HI interrupt
-	} 	// else don't bother to interrupt. You'll just trigger an 
-		// interrupt and find out the load routine is not ready for you
-}
-*/
-
-/*
- * _load_move() - Dequeue move and load into stepper struct
- *
- *	This routine can only be called be called from an ISR at the same or 
- *	higher level as the DDA or dwell ISR. A software interrupt has been 
- *	provided to allow a non-ISR to request a load (see st_request_load_move())
- */
-
-void _load_move()
-{
-//	sps.move_type = MOVE_TYPE_ALINE;
-	sps.move_type = true;
-	sps.timer_ticks = 100000;
-	sps.timer_ticks_X_substeps = 1000000;
-	sps.timer_period = 64000;
-	
-	st.m[MOTOR_1].steps = 90000;
-	st.m[MOTOR_1].counter = -sps.timer_ticks;
-	st.timer_ticks_X_substeps = sps.timer_ticks_X_substeps;
-
-/*
-	// handle aline loads first (most common case)  NB: there are no more lines, only alines
-//	if (sps.move_type == MOVE_TYPE_ALINE) {
-	if (sps.move_type == true) {
-		st.timer_ticks_downcount = sps.timer_ticks;
-		st.timer_ticks_X_substeps = sps.timer_ticks_X_substeps;
-		TIMER_DDA.PER = sps.timer_period;
- 
-		// This section is somewhat optimized for execution speed 
-		// All axes must set steps and compensate for out-of-range pulse phasing.
-		// If axis has 0 steps the direction setting can be omitted
-		// If axis has 0 steps enabling motors is req'd to support power mode = 1
-
-		st.m[MOTOR_1].steps = sps.m[MOTOR_1].steps;			// set steps
-		if (sps.counter_reset_flag == true) {				// compensate for pulse phasing
-			st.m[MOTOR_1].counter = -(st.timer_ticks_downcount);
-		}
-		if (st.m[MOTOR_1].steps != 0) {
-			// For ideal optimizations, only set or clear a bit at a time.
-			if (sps.m[MOTOR_1].dir == 0) {
-				PORT_MOTOR_1_VPORT.OUT &= ~DIRECTION_BIT_bm;// CW motion (bit cleared)
-			} else {
-				PORT_MOTOR_1_VPORT.OUT |= DIRECTION_BIT_bm;	// CCW motion
-			}
-			PORT_MOTOR_1_VPORT.OUT &= ~MOTOR_ENABLE_BIT_bm;	// enable motor
-		}
-
-		st.m[MOTOR_2].steps = sps.m[MOTOR_2].steps;
-		if (sps.counter_reset_flag == true) {
-			st.m[MOTOR_2].counter = -(st.timer_ticks_downcount);
-		}
-		if (st.m[MOTOR_2].steps != 0) {
-			if (sps.m[MOTOR_2].dir == 0) {
-				PORT_MOTOR_2_VPORT.OUT &= ~DIRECTION_BIT_bm;
-			} else {
-				PORT_MOTOR_2_VPORT.OUT |= DIRECTION_BIT_bm;
-			}
-			PORT_MOTOR_2_VPORT.OUT &= ~MOTOR_ENABLE_BIT_bm;
-		}
-
-		st.m[MOTOR_3].steps = sps.m[MOTOR_3].steps;
-		if (sps.counter_reset_flag == true) {
-			st.m[MOTOR_3].counter = -(st.timer_ticks_downcount);
-		}
-		if (st.m[MOTOR_3].steps != 0) {
-			if (sps.m[MOTOR_3].dir == 0) {
-				PORT_MOTOR_3_VPORT.OUT &= ~DIRECTION_BIT_bm;
-			} else {
-				PORT_MOTOR_3_VPORT.OUT |= DIRECTION_BIT_bm;
-			}
-			PORT_MOTOR_3_VPORT.OUT &= ~MOTOR_ENABLE_BIT_bm;
-		}
-
-		st.m[MOTOR_4].steps = sps.m[MOTOR_4].steps;
-		if (sps.counter_reset_flag == true) {
-			st.m[MOTOR_4].counter = (st.timer_ticks_downcount);
-		}
-		if (st.m[MOTOR_4].steps != 0) {
-			if (sps.m[MOTOR_4].dir == 0) {
-				PORT_MOTOR_4_VPORT.OUT &= ~DIRECTION_BIT_bm;
-			} else {
-				PORT_MOTOR_4_VPORT.OUT |= DIRECTION_BIT_bm;
-			}
-			PORT_MOTOR_4_VPORT.OUT &= ~MOTOR_ENABLE_BIT_bm;
-		}
-		TIMER_DDA.CTRLA = STEP_TIMER_ENABLE;					// enable the DDA timer
-	}
-*/
-}
-
-/*
-{
-	if (st.timer_ticks_downcount != 0) { return;}				  // exit if it's still busy
-	if (sps.exec_state != PREP_BUFFER_OWNED_BY_LOADER) { return;} // if there are no more moves
-
-	// handle aline loads first (most common case)  NB: there are no more lines, only alines
-	if (sps.move_type == MOVE_TYPE_ALINE) {
-		st.timer_ticks_downcount = sps.timer_ticks;
-		st.timer_ticks_X_substeps = sps.timer_ticks_X_substeps;
-		TIMER_DDA.PER = sps.timer_period;
- 
-		// This section is somewhat optimized for execution speed 
-		// All axes must set steps and compensate for out-of-range pulse phasing.
-		// If axis has 0 steps the direction setting can be omitted
-		// If axis has 0 steps enabling motors is req'd to support power mode = 1
-
-#ifdef MOTOR_1
-		st.m[MOTOR_1].steps = sps.m[MOTOR_1].steps;			// set steps
-		if (sps.counter_reset_flag == true) {				// compensate for pulse phasing
-			st.m[MOTOR_1].counter = -(st.timer_ticks_downcount);
-		}
-		if (st.m[MOTOR_1].steps != 0) {
-			// For ideal optimizations, only set or clear a bit at a time.
-			if (sps.m[MOTOR_1].dir == 0) {
-				PORT_MOTOR_1_VPORT.OUT &= ~DIRECTION_BIT_bm;// CW motion (bit cleared)
-			} else {
-				PORT_MOTOR_1_VPORT.OUT |= DIRECTION_BIT_bm;	// CCW motion
-			}
-			PORT_MOTOR_1_VPORT.OUT &= ~MOTOR_ENABLE_BIT_bm;	// enable motor
-		}
-#endif
-#ifdef MOTOR_2
-		st.m[MOTOR_2].steps = sps.m[MOTOR_2].steps;
-		if (sps.counter_reset_flag == true) {
-			st.m[MOTOR_2].counter = -(st.timer_ticks_downcount);
-		}
-		if (st.m[MOTOR_2].steps != 0) {
-			if (sps.m[MOTOR_2].dir == 0) {
-				PORT_MOTOR_2_VPORT.OUT &= ~DIRECTION_BIT_bm;
-			} else {
-				PORT_MOTOR_2_VPORT.OUT |= DIRECTION_BIT_bm;
-			}
-			PORT_MOTOR_2_VPORT.OUT &= ~MOTOR_ENABLE_BIT_bm;
-		}
-#endif
-#ifdef MOTOR_3
-		st.m[MOTOR_3].steps = sps.m[MOTOR_3].steps;
-		if (sps.counter_reset_flag == true) {
-			st.m[MOTOR_3].counter = -(st.timer_ticks_downcount);
-		}
-		if (st.m[MOTOR_3].steps != 0) {
-			if (sps.m[MOTOR_3].dir == 0) {
-				PORT_MOTOR_3_VPORT.OUT &= ~DIRECTION_BIT_bm;
-			} else {
-				PORT_MOTOR_3_VPORT.OUT |= DIRECTION_BIT_bm;
-			}
-			PORT_MOTOR_3_VPORT.OUT &= ~MOTOR_ENABLE_BIT_bm;
-		}
-#endif
-#ifdef MOTOR_4
-		st.m[MOTOR_4].steps = sps.m[MOTOR_4].steps;
-		if (sps.counter_reset_flag == true) {
-			st.m[MOTOR_4].counter = (st.timer_ticks_downcount);
-		}
-		if (st.m[MOTOR_4].steps != 0) {
-			if (sps.m[MOTOR_4].dir == 0) {
-				PORT_MOTOR_4_VPORT.OUT &= ~DIRECTION_BIT_bm;
-			} else {
-				PORT_MOTOR_4_VPORT.OUT |= DIRECTION_BIT_bm;
-			}
-			PORT_MOTOR_4_VPORT.OUT &= ~MOTOR_ENABLE_BIT_bm;
-		}
-#endif
-		TIMER_DDA.CTRLA = STEP_TIMER_ENABLE;					// enable the DDA timer
-
-	// handle dwells
-	} else if (sps.move_type == MOVE_TYPE_DWELL) {
-		st.timer_ticks_downcount = sps.timer_ticks;
-		TIMER_DWELL.PER = sps.timer_period;						// load dwell timer period
- 		TIMER_DWELL.CTRLA = STEP_TIMER_ENABLE;					// enable the dwell timer
-	}
-
-	// all other cases drop to here (e.g. Null moves after Mcodes skip to here) 
-	sps.exec_state = PREP_BUFFER_OWNED_BY_EXEC;					// flip it back
-	st_request_exec_move();										// exec and prep next move
-}
-*/
-
-/*
- * st_prep_line() - Prepare the next move for the loader
- *
- *	This function does the math on the next pulse segment and gets it ready for 
- *	the loader. It deals with all the DDA optimizations and timer setups so that
- *	loading can be performed as rapidly as possible. It works in joint space 
- *	(motors) and it works in steps, not length units. All args are provided as 
- *	doubles and converted to their appropriate integer types for the loader. 
- *
- * Args:
- *	steps[] are signed relative motion in steps (can be non-integer values)
- *	Microseconds - how many microseconds the segment should run 
- */
-/*
-uint8_t st_prep_line(double steps[], double microseconds)
-{
-	uint8_t i;
-	double f_dda = F_DDA;		// starting point for adjustment
-	double dda_substeps = DDA_SUBSTEPS;
-	double major_axis_steps = 0;
-
-	// *** defensive programming ***
-	// trap conditions that would prevent queueing the line
-	if (sps.exec_state != PREP_BUFFER_OWNED_BY_EXEC) { return (STAT_INTERNAL_ERROR);
-	} else if (isfinite(microseconds) == false) { return (STAT_ZERO_LENGTH_MOVE);
-	} else if (microseconds < EPSILON) { return (STAT_ZERO_LENGTH_MOVE);
-	}
-	sps.counter_reset_flag = false;		// initialize counter reset flag for this move.
-
-// *** DEPRECATED CODE BLOCK ***
-	// This code is left here in case integer overclocking is re-enabled
-	// This code does not get compiled (under -0s) if DDA_OVERCLOCK = 0
-	for (i=0; i<MOTORS; i++) {
-		if (major_axis_steps < fabs(steps[i])) { 
-			major_axis_steps = fabs(steps[i]); 
-		}
-	}
-	_set_f_dda(&f_dda, &dda_substeps, major_axis_steps, microseconds);
-// *** ...TO HERE ***
-
-	// setup motor parameters
-	for (i=0; i<MOTORS; i++) {
-		sps.m[i].dir = ((steps[i] < 0) ? 1 : 0) ^ cfg.m[i].polarity;
-		sps.m[i].steps = (uint32_t)fabs(steps[i] * dda_substeps);
-	}
-	sps.timer_period = _f_to_period(f_dda);
-	sps.timer_ticks = (uint32_t)((microseconds/1000000) * f_dda);
-	sps.timer_ticks_X_substeps = sps.timer_ticks * dda_substeps;	// see FOOTNOTE
-
-	// anti-stall measure in case change in velocity between segments is too great 
-	if ((sps.timer_ticks * COUNTER_RESET_FACTOR) < sps.prev_ticks) {  // NB: uint32_t math
-		sps.counter_reset_flag = true;
-	}
-	sps.prev_ticks = sps.timer_ticks;
-	sps.move_type = MOVE_TYPE_ALINE;
-	return (STAT_OK);
-}
-// FOOTNOTE: This expression was previously computed as below but floating 
-// point rounding errors caused subtle and nasty accumulated position errors:
-//	sp.timer_ticks_X_substeps = (uint32_t)((microseconds/1000000) * f_dda * dda_substeps);
-*/
-
-/* 
- * st_prep_null() - Keeps the loader happy. Otherwise performs no action
- *
- *	Used by M codes, tool and spindle changes
- */
-
-/*
-void st_prep_null()
-{
-	sps.move_type = MOVE_TYPE_NULL;
-}
-*/
-
-/* 
- * st_prep_dwell() 	 - Add a dwell to the move buffer
- */
-
-/*
-void st_prep_dwell(double microseconds)
-{
-	sps.move_type = MOVE_TYPE_DWELL;
-	sps.timer_period = _f_to_period(F_DWELL);
-	sps.timer_ticks = (uint32_t)((microseconds/1000000) * F_DWELL);
-}
-*/
-
-/*
- * st_isbusy() - return TRUE if motors are running or a dwell is running
- */
-/*
-inline uint8_t st_isbusy()
-{
-	if (st.timer_ticks_downcount == 0) {
-		return (false);
-	} 
-	return (true);
-}
-*/
-
-/* 
- * st_set_polarity() - setter needed by the config system
- */
-/*
-void st_set_polarity(const uint8_t motor, const uint8_t polarity)
-{
-	st.m[motor].polarity = polarity;
-}
-*/
-/* 
- * st_set_microsteps() - set microsteps in hardware
- *
- *	For now the microstep_mode is the same as the microsteps (1,2,4,8)
- *	This may change if microstep morphing is implemented.
- */
-/*
-void st_set_microsteps(const uint8_t motor, const uint8_t microstep_mode)
-{
-	if (microstep_mode == 8) {
-		device.st_port[motor]->OUTSET = MICROSTEP_BIT_0_bm;
-		device.st_port[motor]->OUTSET = MICROSTEP_BIT_1_bm;
-	} else if (microstep_mode == 4) {
-		device.st_port[motor]->OUTCLR = MICROSTEP_BIT_0_bm;
-		device.st_port[motor]->OUTSET = MICROSTEP_BIT_1_bm;
-	} else if (microstep_mode == 2) {
-		device.st_port[motor]->OUTSET = MICROSTEP_BIT_0_bm;
-		device.st_port[motor]->OUTCLR = MICROSTEP_BIT_1_bm;
-	} else if (microstep_mode == 1) {
-		device.st_port[motor]->OUTCLR = MICROSTEP_BIT_0_bm;
-		device.st_port[motor]->OUTCLR = MICROSTEP_BIT_1_bm;
-	}
-}
-*/
+/*
+ * stepper.cpp - stepper motor controls
+ * This file is part of the TinyG project
+ *
+ * Copyright (c) 2013 Alden S. Hart Jr.
+ * Copyright (c) 2013 Robert Giseburt
+ *
+ * This file ("the software") is free software: you can redistribute it and/or modify
+ * it under the terms of the GNU General Public License, version 2 as published by the
+ * Free Software Foundation. You should have received a copy of the GNU General Public
+ * License, version 2 along with the software.  If not, see <http://www.gnu.org/licenses/>.
+ *
+ * As a special exception, you may use this file as part of a software library without
+ * restriction. Specifically, if other files instantiate templates or use macros or
+ * inline functions from this file, or you compile this file and link it with  other
+ * files to produce an executable, this file does not by itself cause the resulting
+ * executable to be covered by the GNU General Public License. This exception does not
+ * however invalidate any other reasons why the executable file might be covered by the
+ * GNU General Public License.
+ *
+ * THE SOFTWARE IS DISTRIBUTED IN THE HOPE THAT IT WILL BE USEFUL, BUT WITHOUT ANY
+ * WARRANTY OF ANY KIND, EXPRESS OR IMPLIED, INCLUDING BUT NOT LIMITED TO THE WARRANTIES
+ * OF MERCHANTABILITY, FITNESS FOR A PARTICULAR PURPOSE AND NONINFRINGEMENT. IN NO EVENT
+ * SHALL THE AUTHORS OR COPYRIGHT HOLDERS BE LIABLE FOR ANY CLAIM, DAMAGES OR OTHER
+ * LIABILITY, WHETHER IN AN ACTION OF CONTRACT, TORT OR OTHERWISE, ARISING FROM, OUT OF
+ * OR IN CONNECTION WITH THE SOFTWARE OR THE USE OR OTHER DEALINGS IN THE SOFTWARE.
+ */
+/* 	This module provides the low-level stepper drivers and some related
+ * 	functions. It dequeues lines queued by the motor_queue routines.
+ * 	This is some of the most heavily optimized code in the project.
+ *
+ *	Note that if you want to use this for something other than TinyG
+ *	you may need to stretch the step pulses. They run about 1 uSec 
+ *	which is fine for the TI DRV8811/DRV8818 chips in TinyG but may 
+ *	not suffice for other stepper driver hardware.
+ */
+
+/**** Line planning and execution ****
+ *
+ *	Move planning, execution and pulse generation takes place at 3 levels:
+ *
+ *	Move planning occurs in the main-loop. The canonical machine calls the
+ *	planner to generate lines, arcs, dwells and synchronous stop/starts.
+ *	The planner module generates blocks (bf's) that hold parameters for 
+ *	lines and the other move types. The blocks are backplanned to join 
+ *	lines, and to take dwells and stops into account. ("plan" stage).
+ *
+ *	Arc movement is planned above the above the line planner. The arc 
+ *	planner generates short lines that are passed to the line planner.
+ *
+ *	Move execution and load prep takes place at the LOW interrupt level. 
+ *	Move execution generates the next acceleration, cruise, or deceleration
+ *	segment for planned lines, or just transfers parameters needed for 
+ *	dwells and stops. This layer also prepares moves for loading by 
+ *	pre-calculating the values needed by the DDA, and converting the 
+ *	executed move into parameters that can be directly loaded into the 
+ *	steppers ("exec" and "prep" stages).
+ *
+ *	Pulse train generation takes place at the HI interrupt level. 
+ *	The stepper DDA fires timer interrupts that generate the stepper pulses. 
+ *	This level also transfers new stepper parameters once each pulse train
+ *	("segment") is complete ("load" and "run" stages). 
+ */
+/* 	What happens when the pulse generator is done with the current pulse train 
+ *	(segment) is a multi-stage "pull" queue that looks like this:
+ *
+ *	As long as the steppers are running the sequence of events is:
+ *	  - The stepper interrupt (HI) runs the DDA to generate a pulse train
+ *	  	  for the current move. This runs for the length of the pulse train
+ *		  currently executing - the "segment", usually 5ms worth of pulses
+ *
+ *	  - When the current segment is finished the stepper interrupt LOADs the next 
+ *		  segment from the prep buffer, reloads the timers, and starts the 
+ *		  next segment. At the end of the load the stepper interrupt routine
+ *		  requests an "exec" of the next move in order to prepare for the 
+ *		  next load operation. It does this by calling the exec using a 
+ *		  software interrupt (actually a timer, since that's all we've got).
+ *
+ *	  - As a result of the above, the EXEC handler fires at the LO interrupt 
+ *		  level. It computes the next accel/decel segment for the current move 
+ *		  (i.e. the move in the planner's runtime buffer) by calling back to 
+ *		  the exec routine in planner.c. Or it gets and runs the next buffer 
+ *		  in the planning queue - depending on the move_type and state. 
+ *
+ *	  - Once the segment has been computed the exec handler finshes up by running 
+ *		  the PREP routine in stepper.c. This computes the DDA values and gets 
+ *		  the segment into the prep buffer - and ready for the next LOAD operation.
+ *
+ *	  - The main loop runs in background to receive gcode blocks, parse them,
+ *		  and send them to the planner in order to keep the planner queue 
+ *		  full so that when the planner's runtime buffer completes the next move
+ *		  (a gcode block or perhaps an arc segment) is ready to run.
+ *
+ *	If the steppers are not running the above is similar, except that the exec
+ * 	is invoked from the main loop by the software interrupt, and the stepper 
+ *	load is invoked from the exec by another software interrupt.
+ */
+/*	Control flow can be a bit confusing. This is a typical sequence for planning 
+ *	executing, and running an acceleration planned line:
+ *
+ *	 1  planner.mp_aline() is called, which populates a planning buffer (bf) 
+ *		and back-plans any pre-existing buffers.
+ *
+ *	 2  When a new buffer is added _mp_queue_write_buffer() tries to invoke
+ *	    execution of the move by calling stepper.st_request_exec_move(). 
+ *
+ *	 3a If the steppers are running this request is ignored.
+ *	 3b If the steppers are not running this will set a timer to cause an 
+ *		EXEC "software interrupt" that will ultimately call st_exec_move().
+ *
+ *   4  At this point a call to _exec_move() is made, either by the 
+ *		software interrupt from 3b, or once the steppers finish running 
+ *		the current segment and have loaded the next segment. In either 
+ *		case the call is initated via the EXEC software interrupt which 
+ *		causes _exec_move() to run at the MEDium interupt level.
+ *		 
+ *	 5	_exec_move() calls back to planner.mp_exec_move() which generates 
+ *		the next segment using the mr singleton.
+ *
+ *	 6	When this operation is complete mp_exec_move() calls the appropriate
+ *		PREP routine in stepper.c to derive the stepper parameters that will 
+ *		be needed to run the move - in this example st_prep_line().
+ *
+ *	 7	st_prep_line() generates the timer and DDA values and stages these into 
+ *		the prep structure (sp) - ready for loading into the stepper runtime struct
+ *
+ *	 8	stepper.st_prep_line() returns back to planner.mp_exec_move(), which 
+ *		frees the planning buffer (bf) back to the planner buffer pool if the 
+ *		move is complete. This is done by calling _mp_request_finalize_run_buffer()
+ *
+ *	 9	At this point the MED interrupt is complete, but the planning buffer has 
+ *		not actually been returned to the pool yet. The buffer will be returned
+ *		by the main-loop prior to testing for an available write buffer in order
+ *		to receive the next Gcode block. This handoff prevents possible data 
+ *		conflicts between the interrupt and main loop.
+ *
+ *	10	The final step in the sequence is _load_move() requesting the next 
+ *		segment to be executed and prepared by calling st_request_exec() 
+ *		- control goes back to step 4.
+ *
+ *	Note: For this to work you have to be really careful about what structures
+ *	are modified at what level, and use volatiles where necessary.
+ */
+/* Partial steps and phase angle compensation
+ *
+ *	The DDA accepts partial steps as input. Fractional steps are managed by the 
+ *	sub-step value as explained elsewhere. The fraction initially loaded into 
+ *	the DDA and the remainder left at the end of a move (the "residual") can
+ *	be thought of as a phase angle value for the DDA accumulation. Each 360
+ *	degrees of phase angle results in a step being generated. 
+ */
+
+#include "tinyg2.h"
+#include "system.h"
+#include "stepper.h"
+//#include "motatePins.h"		// defined in system.h   Not needed here
+//#include "motateTimers.h"		// defined in system.h   Not needed here
+//#include <component_tc.h>		// deprecated - to be removed
+
+using namespace Motate;
+
+Motate::Pin<31> proof_of_timer(kOutput);
+
+// Setup a stepper template to hold our pins
+template<pin_number step_num, pin_number dir_num, pin_number enable_num, 
+		 pin_number ms0_num, pin_number ms1_num, pin_number vref_num>
+
+struct Stepper {
+	OutputPin<step_num> step;
+	OutputPin<dir_num> dir;
+	OutputPin<enable_num> enable;
+	OutputPin<ms0_num> ms0;
+	OutputPin<ms1_num> ms1;
+	OutputPin<vref_num> vref;
+};
+Stepper<motor_1_step_pin_num, 
+		motor_1_dir_pin_num, 
+		motor_1_enable_pin_num, 
+		motor_1_microstep_0_pin_num, 
+		motor_1_microstep_1_pin_num,
+		motor_1_vref_pin_num> motor_1;
+
+Stepper<motor_2_step_pin_num, 
+		motor_2_dir_pin_num, 
+		motor_2_enable_pin_num, 
+		motor_2_microstep_0_pin_num, 
+		motor_2_microstep_1_pin_num,
+		motor_2_vref_pin_num> motor_2;
+
+Stepper<motor_3_step_pin_num, 
+		motor_3_dir_pin_num, 
+		motor_3_enable_pin_num, 
+		motor_3_microstep_0_pin_num, 
+		motor_3_microstep_1_pin_num,
+		motor_3_vref_pin_num> motor_3;
+
+Stepper<motor_4_step_pin_num, 
+		motor_4_dir_pin_num, 
+		motor_4_enable_pin_num, 
+		motor_4_microstep_0_pin_num, 
+		motor_4_microstep_1_pin_num,
+		motor_4_vref_pin_num> motor_4;
+
+Stepper<motor_5_step_pin_num, 
+		motor_5_dir_pin_num, 
+		motor_5_enable_pin_num, 
+		motor_5_microstep_0_pin_num, 
+		motor_5_microstep_1_pin_num,
+		motor_5_vref_pin_num> motor_5;
+		
+Stepper<motor_6_step_pin_num, 
+		motor_6_dir_pin_num, 
+		motor_6_enable_pin_num, 
+		motor_6_microstep_0_pin_num, 
+		motor_6_microstep_1_pin_num,
+		motor_6_vref_pin_num> motor_6;
+
+OutputPin<motor_enable_pin_num> enable;
+
+volatile int temp = 0;
+volatile long dummy;			// convenient register to read into
+
+static void _load_move(void);
+//static void _exec_move(void);
+//static void _request_load_move(void);
+
+/*
+ * Stepper structures
+ *
+ *	There are 4 sets of structures involved in this operation;
+ *
+ *	data structure:						static to:		runs at:
+ *	  mpBuffer planning buffers (bf)	  planner.c		  main loop
+ *	  mrRuntimeSingleton (mr)			  planner.c		  MED ISR
+ *	  stPrepSingleton (sp)				  stepper.c		  MED ISR
+ *	  stRunSingleton (st)				  stepper.c		  HI ISR
+ *  
+ *	Care has been taken to isolate actions on these structures to the 
+ *	execution level in which they run and to use the minimum number of 
+ *	volatiles in these structures. This allows the compiler to optimize
+ *	the stepper inner-loops better.
+ */
+
+// Runtime structs. Used exclusively by step generation ISR (HI)
+typedef struct stRunMotor { 		// one per controlled motor
+	int32_t steps;					// total steps in axis
+	int32_t counter;				// DDA counter for axis
+	uint8_t polarity;				// 0=normal polarity, 1=reverse motor polarity
+} stRunMotor_t;
+
+typedef struct stRunSingleton {		// Stepper static values and axis parameters
+	uint16_t magic_start;			// magic number to test memory integity	
+	int32_t timer_ticks_downcount;	// tick down-counter (unscaled)
+	int32_t timer_ticks_X_substeps;	// ticks multiplied by scaling factor
+	stRunMotor_t m[MOTORS];			// runtime motor structures
+} stRunSingleton_t;
+static stRunSingleton_t st;
+
+// Prep-time structs. Used by exec/prep ISR (MED) and read-only during load 
+// Must be careful about volatiles in this one
+
+enum prepBufferState {
+	PREP_BUFFER_OWNED_BY_LOADER = 0,// staging buffer is ready for load
+	PREP_BUFFER_OWNED_BY_EXEC		// staging buffer is being loaded
+};
+
+typedef struct stPrepMotor {
+ 	uint32_t steps; 				// total steps in each direction
+	int8_t dir;						// b0 = direction
+} stPrepMotor_t;
+
+typedef struct stPrepSingleton {
+	uint16_t magic_start;			// magic number to test memory integity	
+	uint8_t move_type;				// move type
+	volatile uint8_t exec_state;	// move execution state 
+	volatile uint8_t counter_reset_flag; // set TRUE if counter should be reset
+	uint32_t prev_ticks;			// tick count from previous move
+	uint16_t timer_period;			// DDA or dwell clock period setting
+	uint32_t timer_ticks;			// DDA or dwell ticks for the move
+	uint32_t timer_ticks_X_substeps;// DDA ticks scaled by substep factor
+	float segment_velocity;		// +++++ record segment velocity for diagnostics
+	stPrepMotor_t m[MOTORS];		// per-motor structs
+} stPrepSingleton_t;
+static struct stPrepSingleton sps;
+
+magic_t st_get_st_magic() { return (st.magic_start);}
+magic_t st_get_sps_magic() { return (sps.magic_start);}
+
+/*
+ * st_init() - initialize stepper motor subsystem 
+ *
+ *	Notes:
+ *	  - This init requires sys_init() to be run beforehand
+ *		This init is a precursor for gpio_init()
+ * 	  - microsteps are setup during cfg_init()
+ *	  - motor polarity is setup during cfg_init()
+ *	  - high level interrupts must be enabled in main() once all inits are complete
+ */
+
+void stepper_init()
+{
+	memset(&st, 0, sizeof(st));			// clear all values, pointers and status
+	st.magic_start = MAGICNUM;
+	sps.magic_start = MAGICNUM;
+
+    _load_move();
+
+#ifdef BARE_CODE
+	// setup DDA timer
+	REG_TC1_WPMR = 0x54494D00;			// enable write to registers
+	TC_Configure(TC_BLOCK_DDA, TC_CHANNEL_DDA, TC_CMR_DDA);
+	REG_RC_DDA = TC_RC_DDA;				// set frequency
+	REG_IER_DDA = TC_IER_DDA;			// enable interrupts
+	NVIC_EnableIRQ(TC_IRQn_DDA);
+	pmc_enable_periph_clk(TC_ID_DDA);
+	TC_Start(TC_BLOCK_DDA, TC_CHANNEL_DDA);
+#else
+//    Motate::Timer<3> dda_timer;	// +++++ moved to system.h
+    dda_timer.setModeAndFrequency(kTimerUpToMatch, FREQUENCY_DDA);
+    dda_timer.setInterrupts(kInterruptOnOverflow);
+    dda_timer.start();
+#endif
+}
+
+/*
+ * ISR - DDA timer interrupt routine - service ticks from DDA timer
+ *
+ *	Uses direct struct addresses and literal values for hardware devices -
+ *	it's faster than using indexed timer and port accesses. I checked.
+ *	Even when -0s or -03 is used.
+ */
+//MOTATE_TIMER_INTERRUPT(3)
+DDA_TIMER_INTERRUPT
+{
+    dummy = DDA_STATUS_REGISTER;	// read SR to clear interrupt condition
+    proof_of_timer = 0;
+    
+    if (!motor_1.step.isNull() && (st.m[MOTOR_1].counter += st.m[MOTOR_1].steps) > 0) {
+        st.m[MOTOR_1].counter -= st.timer_ticks_X_substeps;
+        motor_1.step.set();		// turn step bit on
+    }
+    if (!motor_2.step.isNull() && (st.m[MOTOR_2].counter += st.m[MOTOR_2].steps) > 0) {
+        st.m[MOTOR_2].counter -= st.timer_ticks_X_substeps;
+        motor_2.step.set();
+    }
+    if (!motor_3.step.isNull() && (st.m[MOTOR_3].counter += st.m[MOTOR_3].steps) > 0) {
+        st.m[MOTOR_3].counter -= st.timer_ticks_X_substeps;
+        motor_3.step.set();
+    }
+    if (!motor_4.step.isNull() && (st.m[MOTOR_4].counter += st.m[MOTOR_4].steps) > 0) {
+        st.m[MOTOR_4].counter -= st.timer_ticks_X_substeps;
+        motor_4.step.set();
+    }
+    if (!motor_5.step.isNull() && (st.m[MOTOR_5].counter += st.m[MOTOR_5].steps) > 0) {
+        st.m[MOTOR_5].counter -= st.timer_ticks_X_substeps;
+        motor_5.step.set();
+    }
+    if (!motor_6.step.isNull() && (st.m[MOTOR_6].counter += st.m[MOTOR_6].steps) > 0) {
+        st.m[MOTOR_6].counter -= st.timer_ticks_X_substeps;
+        motor_6.step.set();
+    }
+
+    motor_1.step.clear();
+    motor_2.step.clear();
+    motor_3.step.clear();
+    motor_4.step.clear();
+    motor_5.step.clear();
+    motor_6.step.clear();
+
+    if (--st.timer_ticks_downcount == 0) {			// end move
+        motor_1.enable.set();
+        motor_2.enable.set();
+        motor_3.enable.set();
+        motor_4.enable.set();
+        motor_5.enable.set();
+        motor_6.enable.set();
+
+        enable.set();								// disable DDA timer
+/*
+        // power-down motors if this feature is enabled
+        if (cfg.m[MOTOR_1].power_mode == true) {
+            PORT_MOTOR_1_VPORT.OUT |= MOTOR_ENABLE_BIT_bm;
+        }
+        if (cfg.m[MOTOR_2].power_mode == true) {
+            PORT_MOTOR_2_VPORT.OUT |= MOTOR_ENABLE_BIT_bm;
+        }
+        if (cfg.m[MOTOR_3].power_mode == true) {
+            PORT_MOTOR_3_VPORT.OUT |= MOTOR_ENABLE_BIT_bm;
+        }
+        if (cfg.m[MOTOR_4].power_mode == true) {
+            PORT_MOTOR_4_VPORT.OUT |= MOTOR_ENABLE_BIT_bm;
+        }
+        _load_move();							// load the next move
+*/
+    }
+    proof_of_timer = 1;
+}
+
+/*
+ * st_disable() - stop the steppers. Requires re-init to recover
+ */
+
+void st_disable()
+{
+//++++	TC_Stop(TC_BLOCK_DDA, TC_CHANNEL_DDA);
+}
+
+
+/*
+ISR(TIMER_DWELL_ISR_vect) {						// DWELL timer interupt
+	if (--st.timer_ticks_downcount == 0) {
+ 		TIMER_DWELL.CTRLA = STEP_TIMER_DISABLE;	// disable DWELL timer
+		_load_move();
+	}
+}
+
+ISR(TIMER_LOAD_ISR_vect) {						// load steppers SW interrupt
+ 	TIMER_LOAD.CTRLA = STEP_TIMER_DISABLE;		// disable SW interrupt timer
+	_load_move();
+}
+
+ISR(TIMER_EXEC_ISR_vect) {						// exec move SW interrupt
+ 	TIMER_EXEC.CTRLA = STEP_TIMER_DISABLE;		// disable SW interrupt timer
+	_exec_move();
+}
+*/
+
+/* Software interrupts to fire the above
+ * st_test_exec_state()	   - return TRUE if exec/prep can run
+ * _request_load_move()    - SW interrupt to request to load a move
+ *	st_request_exec_move() - SW interrupt to request to execute a move
+ * _exec_move() 		   - Run a move from the planner and prepare it for loading
+ *
+ *	_exec_move() can only be called be called from an ISR at a level lower
+ *	than DDA, Only use st_request_exec_move() to call it.
+ */
+
+/*
+uint8_t st_test_exec_state()
+{
+	if (sps.exec_state == PREP_BUFFER_OWNED_BY_EXEC) {
+		return (true);
+	}
+	return (false);
+}
+
+void st_request_exec_move()
+{
+	if (sps.exec_state == PREP_BUFFER_OWNED_BY_EXEC) {	// bother interrupting
+		TIMER_EXEC.PER = SWI_PERIOD;
+		TIMER_EXEC.CTRLA = STEP_TIMER_ENABLE;			// trigger a LO interrupt
+	}
+}
+
+static void _exec_move()
+{
+   	if (sps.exec_state == PREP_BUFFER_OWNED_BY_EXEC) {
+		if (mp_exec_move() != STAT_NOOP) {
+			sps.exec_state = PREP_BUFFER_OWNED_BY_LOADER; // flip it back
+			_request_load_move();
+		}
+	}
+}
+
+static void _request_load_move()
+{
+	if (st.timer_ticks_downcount == 0) {				// bother interrupting
+		TIMER_LOAD.PER = SWI_PERIOD;
+		TIMER_LOAD.CTRLA = STEP_TIMER_ENABLE;			// trigger a HI interrupt
+	} 	// else don't bother to interrupt. You'll just trigger an 
+		// interrupt and find out the load routine is not ready for you
+}
+*/
+
+/*
+ * _load_move() - Dequeue move and load into stepper struct
+ *
+ *	This routine can only be called be called from an ISR at the same or 
+ *	higher level as the DDA or dwell ISR. A software interrupt has been 
+ *	provided to allow a non-ISR to request a load (see st_request_load_move())
+ */
+
+void _load_move()
+{
+//	sps.move_type = MOVE_TYPE_ALINE;
+	sps.move_type = true;
+	sps.timer_ticks = 100000;
+	sps.timer_ticks_X_substeps = 1000000;
+	sps.timer_period = 64000;
+	
+	st.m[MOTOR_1].steps = 90000;
+	st.m[MOTOR_1].counter = -sps.timer_ticks;
+	st.timer_ticks_X_substeps = sps.timer_ticks_X_substeps;
+
+/*
+	// handle aline loads first (most common case)  NB: there are no more lines, only alines
+//	if (sps.move_type == MOVE_TYPE_ALINE) {
+	if (sps.move_type == true) {
+		st.timer_ticks_downcount = sps.timer_ticks;
+		st.timer_ticks_X_substeps = sps.timer_ticks_X_substeps;
+		TIMER_DDA.PER = sps.timer_period;
+ 
+		// This section is somewhat optimized for execution speed 
+		// All axes must set steps and compensate for out-of-range pulse phasing.
+		// If axis has 0 steps the direction setting can be omitted
+		// If axis has 0 steps enabling motors is req'd to support power mode = 1
+
+		st.m[MOTOR_1].steps = sps.m[MOTOR_1].steps;			// set steps
+		if (sps.counter_reset_flag == true) {				// compensate for pulse phasing
+			st.m[MOTOR_1].counter = -(st.timer_ticks_downcount);
+		}
+		if (st.m[MOTOR_1].steps != 0) {
+			// For ideal optimizations, only set or clear a bit at a time.
+			if (sps.m[MOTOR_1].dir == 0) {
+				PORT_MOTOR_1_VPORT.OUT &= ~DIRECTION_BIT_bm;// CW motion (bit cleared)
+			} else {
+				PORT_MOTOR_1_VPORT.OUT |= DIRECTION_BIT_bm;	// CCW motion
+			}
+			PORT_MOTOR_1_VPORT.OUT &= ~MOTOR_ENABLE_BIT_bm;	// enable motor
+		}
+
+		st.m[MOTOR_2].steps = sps.m[MOTOR_2].steps;
+		if (sps.counter_reset_flag == true) {
+			st.m[MOTOR_2].counter = -(st.timer_ticks_downcount);
+		}
+		if (st.m[MOTOR_2].steps != 0) {
+			if (sps.m[MOTOR_2].dir == 0) {
+				PORT_MOTOR_2_VPORT.OUT &= ~DIRECTION_BIT_bm;
+			} else {
+				PORT_MOTOR_2_VPORT.OUT |= DIRECTION_BIT_bm;
+			}
+			PORT_MOTOR_2_VPORT.OUT &= ~MOTOR_ENABLE_BIT_bm;
+		}
+
+		st.m[MOTOR_3].steps = sps.m[MOTOR_3].steps;
+		if (sps.counter_reset_flag == true) {
+			st.m[MOTOR_3].counter = -(st.timer_ticks_downcount);
+		}
+		if (st.m[MOTOR_3].steps != 0) {
+			if (sps.m[MOTOR_3].dir == 0) {
+				PORT_MOTOR_3_VPORT.OUT &= ~DIRECTION_BIT_bm;
+			} else {
+				PORT_MOTOR_3_VPORT.OUT |= DIRECTION_BIT_bm;
+			}
+			PORT_MOTOR_3_VPORT.OUT &= ~MOTOR_ENABLE_BIT_bm;
+		}
+
+		st.m[MOTOR_4].steps = sps.m[MOTOR_4].steps;
+		if (sps.counter_reset_flag == true) {
+			st.m[MOTOR_4].counter = (st.timer_ticks_downcount);
+		}
+		if (st.m[MOTOR_4].steps != 0) {
+			if (sps.m[MOTOR_4].dir == 0) {
+				PORT_MOTOR_4_VPORT.OUT &= ~DIRECTION_BIT_bm;
+			} else {
+				PORT_MOTOR_4_VPORT.OUT |= DIRECTION_BIT_bm;
+			}
+			PORT_MOTOR_4_VPORT.OUT &= ~MOTOR_ENABLE_BIT_bm;
+		}
+		TIMER_DDA.CTRLA = STEP_TIMER_ENABLE;					// enable the DDA timer
+	}
+*/
+}
+
+/*
+{
+	if (st.timer_ticks_downcount != 0) { return;}				  // exit if it's still busy
+	if (sps.exec_state != PREP_BUFFER_OWNED_BY_LOADER) { return;} // if there are no more moves
+
+	// handle aline loads first (most common case)  NB: there are no more lines, only alines
+	if (sps.move_type == MOVE_TYPE_ALINE) {
+		st.timer_ticks_downcount = sps.timer_ticks;
+		st.timer_ticks_X_substeps = sps.timer_ticks_X_substeps;
+		TIMER_DDA.PER = sps.timer_period;
+ 
+		// This section is somewhat optimized for execution speed 
+		// All axes must set steps and compensate for out-of-range pulse phasing.
+		// If axis has 0 steps the direction setting can be omitted
+		// If axis has 0 steps enabling motors is req'd to support power mode = 1
+
+#ifdef MOTOR_1
+		st.m[MOTOR_1].steps = sps.m[MOTOR_1].steps;			// set steps
+		if (sps.counter_reset_flag == true) {				// compensate for pulse phasing
+			st.m[MOTOR_1].counter = -(st.timer_ticks_downcount);
+		}
+		if (st.m[MOTOR_1].steps != 0) {
+			// For ideal optimizations, only set or clear a bit at a time.
+			if (sps.m[MOTOR_1].dir == 0) {
+				PORT_MOTOR_1_VPORT.OUT &= ~DIRECTION_BIT_bm;// CW motion (bit cleared)
+			} else {
+				PORT_MOTOR_1_VPORT.OUT |= DIRECTION_BIT_bm;	// CCW motion
+			}
+			PORT_MOTOR_1_VPORT.OUT &= ~MOTOR_ENABLE_BIT_bm;	// enable motor
+		}
+#endif
+#ifdef MOTOR_2
+		st.m[MOTOR_2].steps = sps.m[MOTOR_2].steps;
+		if (sps.counter_reset_flag == true) {
+			st.m[MOTOR_2].counter = -(st.timer_ticks_downcount);
+		}
+		if (st.m[MOTOR_2].steps != 0) {
+			if (sps.m[MOTOR_2].dir == 0) {
+				PORT_MOTOR_2_VPORT.OUT &= ~DIRECTION_BIT_bm;
+			} else {
+				PORT_MOTOR_2_VPORT.OUT |= DIRECTION_BIT_bm;
+			}
+			PORT_MOTOR_2_VPORT.OUT &= ~MOTOR_ENABLE_BIT_bm;
+		}
+#endif
+#ifdef MOTOR_3
+		st.m[MOTOR_3].steps = sps.m[MOTOR_3].steps;
+		if (sps.counter_reset_flag == true) {
+			st.m[MOTOR_3].counter = -(st.timer_ticks_downcount);
+		}
+		if (st.m[MOTOR_3].steps != 0) {
+			if (sps.m[MOTOR_3].dir == 0) {
+				PORT_MOTOR_3_VPORT.OUT &= ~DIRECTION_BIT_bm;
+			} else {
+				PORT_MOTOR_3_VPORT.OUT |= DIRECTION_BIT_bm;
+			}
+			PORT_MOTOR_3_VPORT.OUT &= ~MOTOR_ENABLE_BIT_bm;
+		}
+#endif
+#ifdef MOTOR_4
+		st.m[MOTOR_4].steps = sps.m[MOTOR_4].steps;
+		if (sps.counter_reset_flag == true) {
+			st.m[MOTOR_4].counter = (st.timer_ticks_downcount);
+		}
+		if (st.m[MOTOR_4].steps != 0) {
+			if (sps.m[MOTOR_4].dir == 0) {
+				PORT_MOTOR_4_VPORT.OUT &= ~DIRECTION_BIT_bm;
+			} else {
+				PORT_MOTOR_4_VPORT.OUT |= DIRECTION_BIT_bm;
+			}
+			PORT_MOTOR_4_VPORT.OUT &= ~MOTOR_ENABLE_BIT_bm;
+		}
+#endif
+		TIMER_DDA.CTRLA = STEP_TIMER_ENABLE;					// enable the DDA timer
+
+	// handle dwells
+	} else if (sps.move_type == MOVE_TYPE_DWELL) {
+		st.timer_ticks_downcount = sps.timer_ticks;
+		TIMER_DWELL.PER = sps.timer_period;						// load dwell timer period
+ 		TIMER_DWELL.CTRLA = STEP_TIMER_ENABLE;					// enable the dwell timer
+	}
+
+	// all other cases drop to here (e.g. Null moves after Mcodes skip to here) 
+	sps.exec_state = PREP_BUFFER_OWNED_BY_EXEC;					// flip it back
+	st_request_exec_move();										// exec and prep next move
+}
+*/
+
+/*
+ * st_prep_line() - Prepare the next move for the loader
+ *
+ *	This function does the math on the next pulse segment and gets it ready for 
+ *	the loader. It deals with all the DDA optimizations and timer setups so that
+ *	loading can be performed as rapidly as possible. It works in joint space 
+ *	(motors) and it works in steps, not length units. All args are provided as 
+ *	doubles and converted to their appropriate integer types for the loader. 
+ *
+ * Args:
+ *	steps[] are signed relative motion in steps (can be non-integer values)
+ *	Microseconds - how many microseconds the segment should run 
+ */
+/*
+uint8_t st_prep_line(double steps[], double microseconds)
+{
+	uint8_t i;
+	double f_dda = F_DDA;		// starting point for adjustment
+	double dda_substeps = DDA_SUBSTEPS;
+	double major_axis_steps = 0;
+
+	// *** defensive programming ***
+	// trap conditions that would prevent queueing the line
+	if (sps.exec_state != PREP_BUFFER_OWNED_BY_EXEC) { return (STAT_INTERNAL_ERROR);
+	} else if (isfinite(microseconds) == false) { return (STAT_ZERO_LENGTH_MOVE);
+	} else if (microseconds < EPSILON) { return (STAT_ZERO_LENGTH_MOVE);
+	}
+	sps.counter_reset_flag = false;		// initialize counter reset flag for this move.
+
+// *** DEPRECATED CODE BLOCK ***
+	// This code is left here in case integer overclocking is re-enabled
+	// This code does not get compiled (under -0s) if DDA_OVERCLOCK = 0
+	for (i=0; i<MOTORS; i++) {
+		if (major_axis_steps < fabs(steps[i])) { 
+			major_axis_steps = fabs(steps[i]); 
+		}
+	}
+	_set_f_dda(&f_dda, &dda_substeps, major_axis_steps, microseconds);
+// *** ...TO HERE ***
+
+	// setup motor parameters
+	for (i=0; i<MOTORS; i++) {
+		sps.m[i].dir = ((steps[i] < 0) ? 1 : 0) ^ cfg.m[i].polarity;
+		sps.m[i].steps = (uint32_t)fabs(steps[i] * dda_substeps);
+	}
+	sps.timer_period = _f_to_period(f_dda);
+	sps.timer_ticks = (uint32_t)((microseconds/1000000) * f_dda);
+	sps.timer_ticks_X_substeps = sps.timer_ticks * dda_substeps;	// see FOOTNOTE
+
+	// anti-stall measure in case change in velocity between segments is too great 
+	if ((sps.timer_ticks * COUNTER_RESET_FACTOR) < sps.prev_ticks) {  // NB: uint32_t math
+		sps.counter_reset_flag = true;
+	}
+	sps.prev_ticks = sps.timer_ticks;
+	sps.move_type = MOVE_TYPE_ALINE;
+	return (STAT_OK);
+}
+// FOOTNOTE: This expression was previously computed as below but floating 
+// point rounding errors caused subtle and nasty accumulated position errors:
+//	sp.timer_ticks_X_substeps = (uint32_t)((microseconds/1000000) * f_dda * dda_substeps);
+*/
+
+/* 
+ * st_prep_null() - Keeps the loader happy. Otherwise performs no action
+ *
+ *	Used by M codes, tool and spindle changes
+ */
+
+/*
+void st_prep_null()
+{
+	sps.move_type = MOVE_TYPE_NULL;
+}
+*/
+
+/* 
+ * st_prep_dwell() 	 - Add a dwell to the move buffer
+ */
+
+/*
+void st_prep_dwell(double microseconds)
+{
+	sps.move_type = MOVE_TYPE_DWELL;
+	sps.timer_period = _f_to_period(F_DWELL);
+	sps.timer_ticks = (uint32_t)((microseconds/1000000) * F_DWELL);
+}
+*/
+
+/*
+ * st_isbusy() - return TRUE if motors are running or a dwell is running
+ */
+/*
+inline uint8_t st_isbusy()
+{
+	if (st.timer_ticks_downcount == 0) {
+		return (false);
+	} 
+	return (true);
+}
+*/
+
+/* 
+ * st_set_polarity() - setter needed by the config system
+ */
+/*
+void st_set_polarity(const uint8_t motor, const uint8_t polarity)
+{
+	st.m[motor].polarity = polarity;
+}
+*/
+/* 
+ * st_set_microsteps() - set microsteps in hardware
+ *
+ *	For now the microstep_mode is the same as the microsteps (1,2,4,8)
+ *	This may change if microstep morphing is implemented.
+ */
+/*
+void st_set_microsteps(const uint8_t motor, const uint8_t microstep_mode)
+{
+	if (microstep_mode == 8) {
+		device.st_port[motor]->OUTSET = MICROSTEP_BIT_0_bm;
+		device.st_port[motor]->OUTSET = MICROSTEP_BIT_1_bm;
+	} else if (microstep_mode == 4) {
+		device.st_port[motor]->OUTCLR = MICROSTEP_BIT_0_bm;
+		device.st_port[motor]->OUTSET = MICROSTEP_BIT_1_bm;
+	} else if (microstep_mode == 2) {
+		device.st_port[motor]->OUTSET = MICROSTEP_BIT_0_bm;
+		device.st_port[motor]->OUTCLR = MICROSTEP_BIT_1_bm;
+	} else if (microstep_mode == 1) {
+		device.st_port[motor]->OUTCLR = MICROSTEP_BIT_0_bm;
+		device.st_port[motor]->OUTCLR = MICROSTEP_BIT_1_bm;
+	}
+}
+*/