#
# Makefile
#
# Copyright (c) 2012 - 2013 Robert Giseburt
# Copyright (c) 2013 Alden S. Hart Jr.
#
# This file is part of the TinyG2 project.
#
# This file ("the software") is free software: you can redistribute it and/or modify
# it under the terms of the GNU General Public License, version 2 as published by the
# Free Software Foundation. You should have received a copy of the GNU General Public
# License, version 2 along with the software.  If not, see <http://www.gnu.org/licenses/>.
#
# THE SOFTWARE IS DISTRIBUTED IN THE HOPE THAT IT WILL BE USEFUL, BUT WITHOUT ANY
# WARRANTY OF ANY KIND, EXPRESS OR IMPLIED, INCLUDING BUT NOT LIMITED TO THE WARRANTIES
# OF MERCHANTABILITY, FITNESS FOR A PARTICULAR PURPOSE AND NONINFRINGEMENT. IN NO EVENT
# SHALL THE AUTHORS OR COPYRIGHT HOLDERS BE LIABLE FOR ANY CLAIM, DAMAGES OR OTHER
# LIABILITY, WHETHER IN AN ACTION OF CONTRACT, TORT OR OTHERWISE, ARISING FROM, OUT OF
# OR IN CONNECTION WITH THE SOFTWARE OR THE USE OR OTHER DEALINGS IN THE SOFTWARE.
#

##############################################################################################
# Start of default section
#

PROJECT  = TinyG2


# Include all of the *directories* containing files to compile to SOURCE_DIRS.
# *EXCEPT* motate paths and processor-specific directories!
SOURCE_DIRS = .

# List *project-specific* files that must be linked to first in FIRST_LINK_SOURCES.
FIRST_LINK_SOURCES =

# List all user directories here that aren't in SOURCE_DIRS
USER_INCLUDE_DIRS =

# List the user directory to look for the libraries here
USER_LIB_DIRS =

# List all user libraries here
USER_LIBS =

# Define optimisation level here
#OPTIMIZATION ?= 0
OPTIMIZATION ?= s
#OPTIMIZATION ?= 3

# SETTINGS_FILE may get overriden by the PLATFORM setings below
SETTINGS_FILE ?= settings_default.h

CFLAGS   :=
CPPFLAGS :=

# List ASM source files here
ASRC =

MOTATE_PATH := motate

SOURCE_DIRS += $(MOTATE_PATH)
USER_INCLUDE_DIRS += $(SOURCE_DIRS)

# ---------------------------------------------------------------------------------------
# C Flags (NOT CPP Flags)

# Configure warnings:
CFLAGS += -Wall -Wchar-subscripts -Wcomment -Wformat=2 -Wimplicit-int
CFLAGS += -Werror-implicit-function-declaration -Wmain -Wparentheses
CFLAGS += -Wsequence-point -Wreturn-type -Wswitch -Wtrigraphs -Wunused
CFLAGS += -Wuninitialized -Wno-unknown-pragmas -Wfloat-equal -Wundef
CFLAGS += -Wshadow -Wpointer-arith -Wbad-function-cast -Wwrite-strings
CFLAGS += -Wsign-compare -Waggregate-return
#CFLAGS += -Wstrict-prototypes
#CFLAGS += -Wmissing-prototypes -Wmissing-declarations
CFLAGS += -Wformat -Wmissing-format-attribute -Wno-deprecated-declarations
CFLAGS += -Wredundant-decls -Wnested-externs -Wlong-long
CFLAGS += -Wunreachable-code
#CFLAGS += -Wcast-align -Wpacked
#CFLAGS += -Wmissing-noreturn
#CFLAGS += -Wconversion


# These are useful, but chatty:
#CFLAGS += -Winline


# Turn off printf() format strings. We use late bound FLASH and RAM format strings and this causes warnings
CFLAGS += -Wno-format-nonliteral -Wno-format-security

# To reduce application size use only integer printf function.
#CFLAGS += -Dprintf=iprintf

# ---------------------------------------------------------------------------------------
# CPP Flags

CPPFLAGS += -Wall -Wchar-subscripts -Wcomment -Wformat=2
CPPFLAGS += -Wmain -Wparentheses -Wunreachable-code
#CPPFLAGS += -Wcast-align
CPPFLAGS += -Wsequence-point -Wreturn-type -Wswitch -Wtrigraphs -Wunused
CPPFLAGS += -Wuninitialized -Wno-unknown-pragmas -Wfloat-equal -Wundef
CPPFLAGS += -Wshadow -Wpointer-arith -Wwrite-strings
#CPPFLAGS += -Wsign-compare -Waggregate-return -Wmissing-declarations
CPPFLAGS += -Wformat -Wmissing-format-attribute -Wno-deprecated-declarations
CPPFLAGS += -Wredundant-decls -Wlong-long
#CPPFLAGS += -Wmissing-noreturn -Wpacked
#CPPFLAGS += -Wconversion


# These are useful, but chatty:
#CFLAGS += -Winline


# Turn off printf() format strings. We use late bound FLASH and RAM format strings and this causes warnings
CPPFLAGS += -Wno-format-nonliteral -Wno-format-security

# To reduce application size use only integer printf function.
#CPPFLAGS += -Dprintf=iprintf

# Default is to compile more quielty.
# To show actual commands: make [options] VERBOSE=1
VERBOSE ?= 0
COLOR ?= 1
ifeq ($(VERBOSE),0)
QUIET := @
else
QUIET :=
endif

ifeq ($(COLOR),1)
START_BOLD=`tput bold`
END_BOLD=`tput sgr0`
NO_COLOR=`tput setaf 0`
OK_COLOR=`tput setaf 2`
ERROR_COLOR=`tput setaf 1`
WARN_COLOR=`tput setaf 3`
endif


#
# End of default section
##############################################################################################

##############################################################################################
# Output directories (must be before platforms section)
#

BIN = bin/$(PLATFORM)
OBJ = build/$(PLATFORM)
DEPDIR = $(OBJ)/dep

#
# End of Output directories
##############################################################################################

##############################################################################################
# Start of platforms section
#

PLATFORM ?= gShield

ifeq ("$(PLATFORM)","gShield")

	# This is a due with a Synthetos gShield. We'll use the Due platform, but set defines
	# for the code to get the pinout right.

	BASE_PLATFORM=due
	DEVICE_DEFINES += MOTATE_BOARD="gShield" SETTINGS_FILE=${SETTINGS_FILE}

endif

ifeq ("$(PLATFORM)","shopbotShield")

	# This is a due with a shopbot shield. We'll use the Due platform, but set defines
	# for the code to get the pinout right.

	BASE_PLATFORM=due
	DEVICE_DEFINES += MOTATE_BOARD="shopbotShield" SETTINGS_FILE=${SETTINGS_FILE}

endif

ifeq ("$(PLATFORM)","sbv300")

	# This is the Shopbot SBV300 board
	# for the code to get the pinout right.

	BASE_PLATFORM=sbv300
#	SETTINGS_FILE="settings_shopbot_sbv300.h"
	DEVICE_DEFINES += MOTATE_BOARD="sbv300" SETTINGS_FILE=${SETTINGS_FILE}

endif

ifeq ("$(PLATFORM)","G2v9d")

	BASE_PLATFORM=v9_3x8c
	DEVICE_DEFINES += MOTATE_BOARD="G2v9d" SETTINGS_FILE=${SETTINGS_FILE}

endif

ifeq ("$(PLATFORM)","G2v9f")

	BASE_PLATFORM=v9_3x8c
	DEVICE_DEFINES += MOTATE_BOARD="G2v9f" SETTINGS_FILE=${SETTINGS_FILE}

endif

ifeq ("$(PLATFORM)","G2v9g")

	BASE_PLATFORM=v9_3x8c
	DEVICE_DEFINES += MOTATE_BOARD="G2v9g" SETTINGS_FILE=${SETTINGS_FILE}

endif

ifeq ("$(PLATFORM)","G2v9i")

	BASE_PLATFORM=v9_3x8c
	SETTINGS_FILE="settings_default.h"
#	SETTINGS_FILE="settings_shapeoko2.h"
#	SETTINGS_FILE="settings_shopbot_test.h"
	DEVICE_DEFINES += MOTATE_BOARD="G2v9i" SETTINGS_FILE=${SETTINGS_FILE}

endif

ifeq ("$(PLATFORM)","UltimakerTests")

	BASE_PLATFORM=v9_3x8c
	SETTINGS_FILE="settings_Ultimaker_Rob_v9h.h"
	DEVICE_DEFINES += MOTATE_BOARD="G2v9i" SETTINGS_FILE=${SETTINGS_FILE}

endif

#ifeq ("$(PLATFORM)","G2v9j")
#
#BASE_PLATFORM=v9_3x8c
#DEVICE_DEFINES += MOTATE_BOARD="G2v9j"
#
#endif

# Make sure we pass these into subprocesses (such as gdb)
export PLATFORM
export SETTINGS_FILE

ifeq ("$(BASE_PLATFORM)","")
	BASE_PLATFORM = $(PLATFORM)
endif

ifeq ("$(BASE_PLATFORM)","due")
	_PLATFORM_FOUND = 1
	FIRST_LINK_SOURCES += motate/SamTimers.cpp motate/SamUSB.cpp motate/SamPins.cpp

# Set CHIP and export it for GDB to see
	export CHIP = SAM3X8E
	PLATFORM_BASE = platform/atmel_sam
	CMSIS_ROOT = CMSIS

	DEVICE_INCLUDE_DIRS += $(PLATFORM_BASE)/board/due


	include $(PLATFORM_BASE).mk
endif

ifeq ("$(BASE_PLATFORM)","v9_3x8c")
	_PLATFORM_FOUND = 1
	FIRST_LINK_SOURCES += motate/SamTimers.cpp motate/SamUSB.cpp motate/SamPins.cpp

# Set CHIP and export it for GDB to see
	export CHIP = SAM3X8C
	PLATFORM_BASE = platform/atmel_sam
	CMSIS_ROOT = CMSIS

	DEVICE_INCLUDE_DIRS += $(PLATFORM_BASE)/board/v9_3x8c

	include $(PLATFORM_BASE).mk

endif

ifeq ("$(BASE_PLATFORM)","sbv300")
	_PLATFORM_FOUND = 1
	FIRST_LINK_SOURCES += motate/SamTimers.cpp motate/SamUSB.cpp motate/SamPins.cpp

	CHIP = SAM3X8E
    PLATFORM_BASE = platform/atmel_sam
    CMSIS_ROOT = CMSIS

	DEVICE_INCLUDE_DIRS += $(PLATFORM_BASE)/board/sbv300

	include $(PLATFORM_BASE).mk
endif


ifeq ("$(_PLATFORM_FOUND)", "0")
# errors cannot be indented
$(error Unknown platform "$(PLATFORM)")
endif

#
# End of platforms section
##############################################################################################

##############################################################################################
# Actual compilation
#


# Output file basename
OUTPUT_BIN = $(BIN)/$(PLATFORM)

#-------------------------------------------------------------------------------
#    Tools
#-------------------------------------------------------------------------------

# Compilation tools
CC      = $(CROSS_COMPILE)-gcc
CXX     = $(CROSS_COMPILE)-g++
LD      = $(CROSS_COMPILE)-ld
AR      = $(CROSS_COMPILE)-ar
SIZE    = $(CROSS_COMPILE)-size
STRIP   = $(CROSS_COMPILE)-strip
OBJCOPY = $(CROSS_COMPILE)-objcopy
GDB     = $(CROSS_COMPILE)-gdb
NM      = $(CROSS_COMPILE)-nm
RM      = rm
CP      = cp
CKSUM	= cksum
DD		= dd
# NOTE: Atmel Studio 6.1 will default to the wrong mkdir that doesn't understand -p.
#       So, in AS6.1, we have to pass MKDIR=gmkdir in the command line.
MKDIR   ?= mkdir

SHELL = bash
PATH := $(PATH):../Tools/gcc-$(CROSS_COMPILE)/bin


# ---------------------------------------------------------------------------------------
# C Flags (NOT CPP flags)

#CFLAGS +=  $(DEVICE_CFLAGS)
CFLAGS +=  $(DEVICE_CFLAGS) -DPLATFORM=$(PLATFORM)

# ---------------------------------------------------------------------------------------
# CPP Flags

#CPPFLAGS +=  $(DEVICE_CPPFLAGS)
CPPFLAGS +=  $(DEVICE_CPPFLAGS) -DPLATFORM=$(PLATFORM)

# ---------------------------------------------------------------------------------------
# ASM Flags

ASFLAGS = $(DEVICE_ASFLAGS)


# ---------------------------------------------------------------------------------------
# Linker Flags

LDFLAGS += $(LIBS) $(USER_LIBS) -Wl,--cref -Wl,--check-sections -Wl,--gc-sections -Wl,--entry=Reset_Handler -Wl,--unresolved-symbols=report-all -Wl,--warn-common -Wl,--warn-section-align -Wl,--warn-unresolved-symbols $(DEVICE_LDFLAGS)


#-------------------------------------------------------------------------------
#    Files
#-------------------------------------------------------------------------------

# Directories where source files can be found

C_SOURCES   = $(foreach dir, $(SOURCE_DIRS), $(wildcard $(dir)/*.c) )
CXX_SOURCES = $(foreach dir, $(SOURCE_DIRS), $(wildcard $(dir)/*.cpp) )

C_OBJECTS   := $(addsuffix .o,$(basename $(C_SOURCES)))
CXX_OBJECTS := $(addsuffix .o,$(basename $(CXX_SOURCES)))
FIRST_LINK_OBJECTS = $(addsuffix .o,$(basename $(FIRST_LINK_SOURCES)))

# Append OBJ and BIN directories to output filename
OUTPUT := $(BIN)/$(OUTPUT_BIN)

INCLUDES = $(patsubst %,-I%,$(DEVICE_INCLUDE_DIRS) $(USER_INCLUDE_DIRS))
LIBS     = $(patsubst %,-l%,$(DEVICE_LIBS) $(USER_LIBS))
LIBDIR   = $(patsubst %,-L%,$(DEVICE_LIB_DIRS) $(USER_LIB_DIRS))

CFLAGS   += -g3 -O$(OPTIMIZATION) $(INCLUDES) $(patsubst %,-D%,$(DEVICE_DEFINES) $(USER_DEFINES))
CPPFLAGS += -g3 -O$(OPTIMIZATION) $(INCLUDES) $(patsubst %,-D%,$(DEVICE_DEFINES) $(USER_DEFINES))
ASFLAGS  += -g3 -O$(OPTIMIZATION) $(INCLUDES) -D__ASSEMBLY__ $(patsubst %,-D%,$(DEVICE_DEFINES) $(USER_DEFINES))


ifeq ($(VERBOSE),2)
define NEWLINE_ONLY


endef
define NEWLINE_TAB

	${EMPTY}
endef

$(info DEVICE_INCLUDE_DIRS+USER_INCLUDE_DIRS:$(patsubst %,$(NEWLINE_TAB)%,$(DEVICE_INCLUDE_DIRS) $(USER_INCLUDE_DIRS)))
$(info $(NEWLINE_ONLY)DEVICE_LIB_DIRS+USER_LIB_DIRS: $(patsubst %,$(NEWLINE_TAB)%,$(DEVICE_LIB_DIRS) $(USER_LIB_DIRS)))
$(info $(NEWLINE_ONLY)SOURCE_DIRS: $(patsubst %,$(NEWLINE_TAB)%,$(SOURCE_DIRS)))
$(info $(NEWLINE_ONLY)C_SOURCES: $(patsubst %,$(NEWLINE_TAB)%,$(C_SOURCES)))
$(info $(NEWLINE_ONLY)SAM_SOURCE_DIRS: $(patsubst %,$(NEWLINE_TAB)%,$(SAM_SOURCE_DIRS)))
$(info $(NEWLINE_ONLY)CXX_SOURCES: $(patsubst %,$(NEWLINE_TAB)%,$(CXX_SOURCES)))
$(info $(NEWLINE_ONLY)FIRST_LINK_SOURCES: $(patsubst %,$(NEWLINE_TAB)%,$(FIRST_LINK_SOURCES)))
endif


#-------------------------------------------------------------------------------
#    Rules
#-------------------------------------------------------------------------------


all: $(OUTPUT_BIN).elf $(OUTPUT_BIN).bin

REQUIRED_DIRS := $(BIN) $(OBJ) $(DEPDIR)

MK_DIRS =   $(shell                              \
		for d in $(REQUIRED_DIRS);         \
		do                                 \
		[[ -d $$d ]] || mkdir -p $$d;    \
		done)

$(eval $(DEVICE_RULES))

.PHONY : MKTOOLS

MKTOOLS:
	@echo Looking for tools...
	cd ../Tools && make "ARCH=gcc-${CROSS_COMPILE}"

OUTDIR = $(OBJ)
REQUIRED_DIRS += $(OUTDIR)


FIRST_LINK_OBJECTS_PATHS := $(addprefix $(OUTDIR)/,$(subst $(MOTATE_PATH),motate,$(FIRST_LINK_OBJECTS)))

MOTATE_C_OBJECTS   := $(addprefix $(OUTDIR)/,$(subst $(MOTATE_PATH),motate,$(filter $(MOTATE_PATH)/%,$(C_OBJECTS))))
MOTATE_CXX_OBJECTS := $(addprefix $(OUTDIR)/,$(subst $(MOTATE_PATH),motate,$(filter $(MOTATE_PATH)/%,$(CXX_OBJECTS))))
MOTATE_ASM_OBJECTS := $(addprefix $(OUTDIR)/,$(subst $(MOTATE_PATH),motate,$(filter $(MOTATE_PATH)/%,$(ASM_OBJECTS))))

ALL_OTHER_C_OBJECTS   := $(addprefix $(OUTDIR)/,$(filter-out $(MOTATE_PATH)/%,$(C_OBJECTS)))
ALL_OTHER_CXX_OBJECTS := $(addprefix $(OUTDIR)/,$(filter-out $(MOTATE_PATH)/%,$(CXX_OBJECTS)))
ALL_OTHER_ASM_OBJECTS := $(addprefix $(OUTDIR)/,$(filter-out $(MOTATE_PATH)/%,$(ASM_OBJECTS)))

ALL_C_OBJECTS   := $(MOTATE_C_OBJECTS) $(ALL_OTHER_C_OBJECTS)
ALL_CXX_OBJECTS := $(MOTATE_CXX_OBJECTS) $(ALL_OTHER_CXX_OBJECTS)
ALL_ASM_OBJECTS := $(MOTATE_ASM_OBJECTS) $(ALL_OTHER_ASM_OBJECTS)


#
CFLAGS   += -g3 -O$(OPTIMIZATION) $(INCLUDES) $(patsubst %,-D%,$(DEVICE_DEFINES) $(USER_DEFINES))
CPPFLAGS += -g3 -O$(OPTIMIZATION) $(INCLUDES) $(patsubst %,-D%,$(DEVICE_DEFINES) $(USER_DEFINES))
ASFLAGS  += -g3 -O$(OPTIMIZATION) $(INCLUDES) -D__ASSEMBLY__ $(patsubst %,-D%,$(DEVICE_DEFINES) $(USER_DEFINES))

LINKER_SCRIPT ?= $(PLATFORM_BASE)/gcc_flash.ld
#LINKER_SCRIPT := $(DEVICE_LINKER_SCRIPT)
ABS_LINKER_SCRIPT = $(abspath $(LINKER_SCRIPT))

# Generate dependency information
DEPFLAGS = -MMD -MF $(OBJ)/dep/$(@F).d -MT $(subst $(OUTDIR),$(OBJ),$@)

$(OUTPUT_BIN).elf: $(ALL_C_OBJECTS) $(ALL_CXX_OBJECTS) $(ALL_ASM_OBJECTS) $(ABS_LINKER_SCRIPT)
	@echo $(START_BOLD)"Linking $(OUTPUT_BIN).elf" $(END_BOLD)
	@echo $(START_BOLD)"Using linker script: $(ABS_LINKER_SCRIPT)" $(END_BOLD)
	$(QUIET)$(CXX) $(LIB_PATH) -T"$(ABS_LINKER_SCRIPT)" -Wl,-Map,"$(OUTPUT_BIN).map" -o ${filter-out MKTOOLS,$@} $(LDFLAGS) $(LD_OPTIONAL) $(LIBS) -Wl,--start-group $(FIRST_LINK_OBJECTS_PATHS) $(filter-out $(FIRST_LINK_OBJECTS_PATHS) $(ABS_LINKER_SCRIPT) MKTOOLS,$+) -Wl,--end-group
	@echo $(START_BOLD)"Exporting symbols $(OUTPUT_BIN).elf.txt" $(END_BOLD)
	$(QUIET)$(NM) "$(OUTPUT_BIN).elf" >"$(OUTPUT_BIN).elf.txt"
	@echo "--- SIZE INFO ---"
	$(QUIET)$(SIZE) "$(OUTPUT_BIN).elf"

$(OUTPUT_BIN).bin: $(OUTPUT_BIN).elf
	@echo $(START_BOLD)"Making binary $(OUTPUT_BIN).bin" $(END_BOLD)
	$(QUIET)$(OBJCOPY) -O binary "$(OUTPUT_BIN).elf" "$(OUTPUT_BIN).tmp.bin"
	$(QUIET)if `command -v xxd >/dev/null 2>&1`; then\
<<<<<<< HEAD
		printf '%08x' `cksum "$(OUTPUT_BIN).tmp.bin" | cut -d' ' -f1` | xxd -r -p | dd of="$(OUTPUT_BIN).tmp.bin" bs=1 count=4 seek=0x100 conv=notrunc;\
		printf '%08x' `ls -nl "$(OUTPUT_BIN).tmp.bin" | cut -d' ' -f8` | xxd -r -p | dd of="$(OUTPUT_BIN).tmp.bin" bs=1 count=4 seek=0x104 conv=notrunc;\
=======
		printf '%08x' `cksum "$(OUTPUT_BIN).tmp.bin" | cut -d' ' -f1` | xxd -r -p | dd of="$(OUTPUT_BIN).tmp.bin" bs=1 count=4 seek=256 conv=notrunc;\
		printf '%08x' `ls -nl "$(OUTPUT_BIN).tmp.bin" | cut -d' ' -f8` | xxd -r -p | dd of="$(OUTPUT_BIN).tmp.bin" bs=1 count=4 seek=260 conv=notrunc;\
>>>>>>> e82b3e76
		mv "$(OUTPUT_BIN).tmp.bin" "$(OUTPUT_BIN).bin";\
	else\
		echo "Unable to add checksum to '$(OUTPUT_BIN).bin' due to missing 'xcd' utility. Continuing anyway.";\
		mv "$(OUTPUT_BIN).tmp.bin" "$(OUTPUT_BIN).bin";\
	fi


## Note: The motate paths are seperated do to MOTATE_PATH having multple ../ in it.

$(MOTATE_CXX_OBJECTS): $(OUTDIR)/motate/%.o: $(MOTATE_PATH)/%.cpp
	$(QUIET)$(MKDIR) -p "$(@D)" "$(DEPDIR)" "$(BIN)"
	@echo $(START_BOLD)"Compiling cpp $<"; echo "    -> $@" $(END_BOLD)
	$(QUIET)$(CXX) $(CPPFLAGS) $(DEPFLAGS) -xc++ -c -o $@ $<

$(ALL_OTHER_CXX_OBJECTS): $(OUTDIR)/%.o: %.cpp
	$(QUIET)$(MKDIR) -p "$(@D)" "$(DEPDIR)" "$(BIN)"
	@echo $(START_BOLD)"Compiling cpp $<"; echo "    -> $@" $(END_BOLD)
	$(QUIET)$(CXX) $(CPPFLAGS) $(DEPFLAGS) -xc++ -c -o $@ $<

$(MOTATE_C_OBJECTS): $(OUTDIR)/motate/%.o: $(MOTATE_PATH)/%.c
	$(QUIET)$(MKDIR) -p "$(@D)" "$(DEPDIR)" "$(BIN)"
	@echo $(START_BOLD)"Compiling c $<"; echo "    -> $@" $(END_BOLD)
	$(QUIET)$(CC) $(CFLAGS) $(DEPFLAGS) -c -o $@ $<

$(ALL_OTHER_C_OBJECTS): $(OUTDIR)/%.o: %.c
	$(QUIET)$(MKDIR) -p "$(@D)" "$(DEPDIR)" "$(BIN)"
	@echo $(START_BOLD)"Compiling c $<"; echo "    -> $@" $(END_BOLD)
	$(QUIET)$(CC) $(CFLAGS) $(DEPFLAGS) -c -o $@ $<

$(MOTATE_ASM_OBJECTS): $(OUTDIR)/motate/%.o: $(MOTATE_PATH)/%.S
	$(QUIET)$(MKDIR) -p "$(@D)" "$(DEPDIR)" "$(BIN)"
	@echo $(START_BOLD)"Compiling $<"; echo "    -> $@"  $(END_BOLD)
	$(QUIET)$(CC) $(ASFLAGS) $(DEPFLAGS) -c -o $@ $<

$(ALL_OTHER_ASM_OBJECTS): $(OUTDIR)/%.o: %.S
	$(QUIET)$(MKDIR) -p "$(@D)" "$(DEPDIR)" "$(BIN)"
	@echo $(START_BOLD)"Compiling $<"; echo "    -> $@"  $(END_BOLD)
	$(QUIET)$(CC) $(ASFLAGS) $(DEPFLAGS) -c -o $@ $<


debug: $(OUTPUT_BIN).elf openocd.cfg
	$(GDB) -x "${PLATFORM_BASE}.gdb" -readnow -se "$(OUTPUT_BIN).elf"

flash: $(OUTPUT_BIN).elf
	"${PLATFORM_BASE}-flash.sh" "$(OUTPUT_BIN).elf"

openocd.cfg:
	$(error Please copy openocd.cfg.example to openocd.cfg and modify it as necessary for your configuration.)

#-------------------------------------------------------------------------------
#    Default $(PROJECT).elf, and clean
#-------------------------------------------------------------------------------

$(PROJECT).elf: $(OUTPUT_BIN).elf
	$(CP) $< $@

$(PROJECT).map: $(OUTPUT_BIN).map
	$(CP) $< $@

$(PROJECT).hex: $(OUTPUT_BIN).elf
	$(QUIET)$(OBJCOPY) -O ihex $< $@

$(PROJECT).bin: $(OUTPUT_BIN).elf
	$(QUIET)$(OBJCOPY) -O binary $< $@

clean:
	-$(RM) -fR $(OBJ) $(BIN) $(BOARD).elf $(BOARD).map $(BOARD).hex $(BOARD).bin


#
# Include the dependency files, should be the last of the makefile
#
-include $(shell mkdir $(OBJ)/dep 2>/dev/null) $(wildcard $(OBJ)/dep/*.d)


# *** EOF ***<|MERGE_RESOLUTION|>--- conflicted
+++ resolved
@@ -467,13 +467,8 @@
 	@echo $(START_BOLD)"Making binary $(OUTPUT_BIN).bin" $(END_BOLD)
 	$(QUIET)$(OBJCOPY) -O binary "$(OUTPUT_BIN).elf" "$(OUTPUT_BIN).tmp.bin"
 	$(QUIET)if `command -v xxd >/dev/null 2>&1`; then\
-<<<<<<< HEAD
-		printf '%08x' `cksum "$(OUTPUT_BIN).tmp.bin" | cut -d' ' -f1` | xxd -r -p | dd of="$(OUTPUT_BIN).tmp.bin" bs=1 count=4 seek=0x100 conv=notrunc;\
-		printf '%08x' `ls -nl "$(OUTPUT_BIN).tmp.bin" | cut -d' ' -f8` | xxd -r -p | dd of="$(OUTPUT_BIN).tmp.bin" bs=1 count=4 seek=0x104 conv=notrunc;\
-=======
 		printf '%08x' `cksum "$(OUTPUT_BIN).tmp.bin" | cut -d' ' -f1` | xxd -r -p | dd of="$(OUTPUT_BIN).tmp.bin" bs=1 count=4 seek=256 conv=notrunc;\
 		printf '%08x' `ls -nl "$(OUTPUT_BIN).tmp.bin" | cut -d' ' -f8` | xxd -r -p | dd of="$(OUTPUT_BIN).tmp.bin" bs=1 count=4 seek=260 conv=notrunc;\
->>>>>>> e82b3e76
 		mv "$(OUTPUT_BIN).tmp.bin" "$(OUTPUT_BIN).bin";\
 	else\
 		echo "Unable to add checksum to '$(OUTPUT_BIN).bin' due to missing 'xcd' utility. Continuing anyway.";\
