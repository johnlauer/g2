/*
 * plan_arc.c - arc planning and motion execution
 * This file is part of the TinyG project
 *
 * Copyright (c) 2010 - 2014 Alden S. Hart, Jr.
 * Portions copyright (c) 2009 Simen Svale Skogsrud
 *
 * This file ("the software") is free software: you can redistribute it and/or modify
 * it under the terms of the GNU General Public License, version 2 as published by the
 * Free Software Foundation. You should have received a copy of the GNU General Public
 * License, version 2 along with the software.  If not, see <http://www.gnu.org/licenses/>.
 *
 * THE SOFTWARE IS DISTRIBUTED IN THE HOPE THAT IT WILL BE USEFUL, BUT WITHOUT ANY
 * WARRANTY OF ANY KIND, EXPRESS OR IMPLIED, INCLUDING BUT NOT LIMITED TO THE WARRANTIES
 * OF MERCHANTABILITY, FITNESS FOR A PARTICULAR PURPOSE AND NONINFRINGEMENT. IN NO EVENT
 * SHALL THE AUTHORS OR COPYRIGHT HOLDERS BE LIABLE FOR ANY CLAIM, DAMAGES OR OTHER
 * LIABILITY, WHETHER IN AN ACTION OF CONTRACT, TORT OR OTHERWISE, ARISING FROM, OUT OF
 * OR IN CONNECTION WITH THE SOFTWARE OR THE USE OR OTHER DEALINGS IN THE SOFTWARE.
 */
/* This module actually contains some parts that belong ion the canonical machine, 
 * and other parts that belong at the motion planner level, but the whole thing is 
 * treated as if it were part of the motion planner.
 */

#include "tinyg2.h"
#include "config.h"
#include "canonical_machine.h"
#include "plan_arc.h"
#include "planner.h"
#include "util.h"

#ifdef __cplusplus
extern "C"{
<<<<<<< HEAD
#endif

// Allocate arc planner singleton structure

arc_t arc;


// Local functions

static stat_t _compute_arc(void);
static stat_t _compute_arc_offsets_from_radius(void);
static float _get_arc_time (const float linear_travel, const float angular_travel, const float radius);
static float _get_theta(const float x, const float y);
//static stat_t _test_arc_soft_limits(void);

/*****************************************************************************
 * Canonical Machining arc functions (arc prep for planning and runtime)
 *
 * cm_arc_init()	 - initialize arcs
 * cm_arc_feed() 	 - canonical machine entry point for arc
 * cm_arc_callback() - mail-loop callback for arc generation
 * cm_abort_arc()	 - stop an arc in process
 */

/*
 * cm_arc_init() - initialize arc structures
 */
void cm_arc_init()
{
	arc.magic_start = MAGICNUM;
	arc.magic_end = MAGICNUM;
}

/*
 * cm_arc_feed() - canonical machine entry point for arc
 *
 * Generates an arc by queueing line segments to the move buffer. The arc is 
 * approximated by generating a large number of tiny, linear segments.
 */
stat_t cm_arc_feed(float target[], float flags[],// arc endpoints
				   float i, float j, float k, 	 // raw arc offsets
				   float radius, 				 // non-zero radius implies radius mode
				   uint8_t motion_mode)			 // defined motion mode
{
	// trap zero feed rate condition
	if ((cm.gm.inverse_feed_rate_mode == false) && (fp_ZERO(cm.gm.feed_rate))) {
		return (STAT_GCODE_FEEDRATE_ERROR);
	}
	// Trap conditions where no arc movement will occur, but the system is still in 
	// arc motion mode - this is not an error. This can happen when a F word or M 
	// word is by itself.(The tests below are organized for execution efficiency)
	if ( fp_ZERO(i) && fp_ZERO(j) && fp_ZERO(k) && fp_ZERO(radius) ) {
		if ( fp_ZERO((flags[AXIS_X] + flags[AXIS_Y] + flags[AXIS_Z] + 
					  flags[AXIS_A] + flags[AXIS_B] + flags[AXIS_C]))) {
			return (STAT_OK);
		}
	}

	// set values in the Gcode model state & copy it (linenum was already captured)
	cm_set_model_target(target, flags);
	cm.gm.motion_mode = motion_mode;
	cm_set_work_offsets(&cm.gm);					// capture the fully resolved offsets to gm
	memcpy(&arc.gm, &cm.gm, sizeof(GCodeState_t));	// copy GCode context to arc singleton - some will be overwritten to run segments

	// populate the arc control singleton
	copy_vector(arc.position, cm.gmx.position);		// set initial arc position from gcode model
	arc.radius = _to_millimeters(radius);			// set arc radius or zero
	arc.offset[0] = _to_millimeters(i);				// copy offsets with conversion to canonical form (mm)
	arc.offset[1] = _to_millimeters(j);
	arc.offset[2] = _to_millimeters(k);

	// Set the arc plane for the current G17/G18/G19 setting 
	// Plane axis 0 and 1 are the arc plane, 2 is the linear axis normal to the arc plane 
	if (cm.gm.select_plane == CANON_PLANE_XY) {	// G17 - the vast majority of arcs are in the G17 (XY) plane
		arc.plane_axis_0 = AXIS_X;		
		arc.plane_axis_1 = AXIS_Y;
		arc.linear_axis  = AXIS_Z;
	} else if (cm.gm.select_plane == CANON_PLANE_XZ) {	// G18
		arc.plane_axis_0 = AXIS_X;		
		arc.plane_axis_1 = AXIS_Z;
		arc.linear_axis  = AXIS_Y;
	} else if (cm.gm.select_plane == CANON_PLANE_YZ) {	// G19
		arc.plane_axis_0 = AXIS_Y;
		arc.plane_axis_1 = AXIS_Z;
		arc.linear_axis  = AXIS_X;
	}

	// compute arc runtime values and prep for execution by the callback
	ritorno(_compute_arc());
//	ritorno(_test_arc_soft_limits());			// test if arc will trip soft limits
	cm_cycle_start();							// if not already started
	arc.run_state = MOVE_RUN;					// enable arc to be run from the callback
	cm_set_model_position(STAT_OK);				// set endpoint position if the arc was successful
	return (STAT_OK);
}

/*
 * cm_arc_callback() - generate an arc
 *
 *	cm_arc_callback() is called from the controller main loop. Each time it's called it 
 *	queues as many arc segments (lines) as it can before it blocks, then returns.
 *
 *  Parts of this routine were originally sourced from the grbl project.
 */

stat_t cm_arc_callback() 
{
	if (arc.run_state == MOVE_OFF) { return (STAT_NOOP);}
	if (mp_get_planner_buffers_available() < PLANNER_BUFFER_HEADROOM) { return (STAT_EAGAIN);}

	arc.theta += arc.segment_theta;
	arc.gm.target[arc.plane_axis_0] = arc.center_0 + sin(arc.theta) * arc.radius;
	arc.gm.target[arc.plane_axis_1] = arc.center_1 + cos(arc.theta) * arc.radius;
	arc.gm.target[arc.linear_axis] += arc.segment_linear_travel;
	mp_aline(&arc.gm);								// run the line
	copy_vector(arc.position, arc.gm.target);		// update arc current position	

	if (--arc.segment_count > 0) return (STAT_EAGAIN);
	arc.run_state = MOVE_OFF;
	return (STAT_OK);
}

/*
 * cm_abort_arc() - stop arc movement without maintaining position
 *
 *	OK to call if no arc is running
 */

void cm_abort_arc() 
{
	arc.run_state = MOVE_OFF;
}

/*
 * _compute_arc() - compute arc from I and J (arc center point)
 *
 *	The theta calculation sets up an clockwise or counterclockwise arc from the current 
 *	position to the target position around the center designated by the offset vector. 
 *	All theta-values measured in radians of deviance from the positive y-axis. 
 *
 *                      | <- theta == 0
 *                    * * *
 *                  *       *
 *                *           *
 *                *     O ----T   <- theta_end (e.g. 90 degrees: theta_end == PI/2)
 *                *   /
 *                  C   <- theta_start (e.g. -145 degrees: theta_start == -PI*(3/4))
 *
 *  Parts of this routine were originally sourced from the grbl project.
 */
static stat_t _compute_arc()
{
	// A non-zero radius value indicates a radius arc
	// Compute IJK offset coordinates. These override any current IJK offsets
	if (fp_NOT_ZERO(arc.radius)) ritorno(_compute_arc_offsets_from_radius()); // returns if error

	// Calculate the theta (angle) of the current point (see header notes)
	// Arc.theta is starting point for theta (theta_start)
	arc.theta = _get_theta(-arc.offset[arc.plane_axis_0], -arc.offset[arc.plane_axis_1]);
	if(isnan(arc.theta) == true) return(STAT_ARC_SPECIFICATION_ERROR);

	// calculate the theta (angle) of the target point
	float theta_end = _get_theta(
		arc.gm.target[arc.plane_axis_0] - arc.offset[arc.plane_axis_0] - arc.position[arc.plane_axis_0], 
 		arc.gm.target[arc.plane_axis_1] - arc.offset[arc.plane_axis_1] - arc.position[arc.plane_axis_1]);
	if(isnan(theta_end) == true) return (STAT_ARC_SPECIFICATION_ERROR);

	// ensure that the difference is positive so we have clockwise travel
	if (theta_end < arc.theta) { theta_end += 2*M_PI; }

	// compute angular travel and invert if gcode wants a counterclockwise arc
	// if angular travel is zero interpret it as a full circle
	arc.angular_travel = theta_end - arc.theta;
	if (fp_ZERO(arc.angular_travel)) {
		if (cm.gm.motion_mode == MOTION_MODE_CCW_ARC) {
			arc.angular_travel -= 2*M_PI;
		} else {
			arc.angular_travel = 2*M_PI;
		}
	} else {
		if (cm.gm.motion_mode == MOTION_MODE_CCW_ARC) {
			arc.angular_travel -= 2*M_PI;
		}
	}

	// Find the radius, calculate travel in the depth axis of the helix,
	// and compute the time it should take to perform the move
	arc.radius = hypot(arc.offset[arc.plane_axis_0], arc.offset[arc.plane_axis_1]);
	arc.linear_travel = arc.gm.target[arc.linear_axis] - arc.position[arc.linear_axis];

	// length is the total mm of travel of the helix (or just a planar arc)
	arc.length = hypot(arc.angular_travel * arc.radius, fabs(arc.linear_travel));
	if (arc.length < cm.arc_segment_len) return (STAT_MINIMUM_LENGTH_MOVE); // too short to draw

	arc.time = _get_arc_time(arc.linear_travel, arc.angular_travel, arc.radius);

	// Find the minimum number of segments that meets these constraints...
	float segments_required_for_chordal_accuracy = arc.length / sqrt(4*cm.chordal_tolerance * (2 * arc.radius - cm.chordal_tolerance));
	float segments_required_for_minimum_distance = arc.length / cm.arc_segment_len;
	float segments_required_for_minimum_time = arc.time * MICROSECONDS_PER_MINUTE / MIN_ARC_SEGMENT_USEC;
	arc.segments = floor(min3(segments_required_for_chordal_accuracy,
							   segments_required_for_minimum_distance,
							   segments_required_for_minimum_time));

	arc.segments = max(arc.segments, 1);		//...but is at least 1 segment
	arc.gm.move_time = arc.time / arc.segments;	// gcode state struct gets segment_time, not arc time
	arc.segment_count = (int32_t)arc.segments;
	arc.segment_theta = arc.angular_travel / arc.segments;
	arc.segment_linear_travel = arc.linear_travel / arc.segments;
	arc.center_0 = arc.position[arc.plane_axis_0] - sin(arc.theta) * arc.radius;
	arc.center_1 = arc.position[arc.plane_axis_1] - cos(arc.theta) * arc.radius;
	arc.gm.target[arc.linear_axis] = arc.position[arc.linear_axis];	// initialize the linear target
	return (STAT_OK);
}

/* 
 * _compute_arc_offsets_from_radius() - compute arc center (offset) from radius. 
 *
 *  Needs to calculate the center of the circle that has the designated radius and 
 *	passes through both the current position and the target position
 *		  
 *	This method calculates the following set of equations where:
 *	`  [x,y] is the vector from current to target position, 
 *		d == magnitude of that vector, 
 *		h == hypotenuse of the triangle formed by the radius of the circle, 
 *			 the distance to the center of the travel vector. 
 *		  
 *	A vector perpendicular to the travel vector [-y,x] is scaled to the length
 *	of h [-y/d*h, x/d*h] and added to the center of the travel vector [x/2,y/2]
 *	to form the new point [i,j] at [x/2-y/d*h, y/2+x/d*h] which will be the 
 *	center of the arc.
 *        
 *		d^2 == x^2 + y^2
 *		h^2 == r^2 - (d/2)^2
 *		i == x/2 - y/d*h
 *		j == y/2 + x/d*h
 *                                        O <- [i,j]
 *                                     -  |
 *                           r      -     |
 *                               -        |
 *                            -           | h
 *                         -              |
 *           [0,0] ->  C -----------------+--------------- T  <- [x,y]
 *                     | <------ d/2 ---->|
 *                  
 *		C - Current position
 *		T - Target position
 *		O - center of circle that pass through both C and T
 *		d - distance from C to T
 *		r - designated radius
 *		h - distance from center of CT to O
 *  
 *	Expanding the equations:
 *		d -> sqrt(x^2 + y^2)
 *		h -> sqrt(4 * r^2 - x^2 - y^2)/2
 *		i -> (x - (y * sqrt(4 * r^2 - x^2 - y^2)) / sqrt(x^2 + y^2)) / 2 
 *		j -> (y + (x * sqrt(4 * r^2 - x^2 - y^2)) / sqrt(x^2 + y^2)) / 2
 * 
 *	Which can be written:  
 *		i -> (x - (y * sqrt(4 * r^2 - x^2 - y^2))/sqrt(x^2 + y^2))/2
 *		j -> (y + (x * sqrt(4 * r^2 - x^2 - y^2))/sqrt(x^2 + y^2))/2
 *  
 *	Which we for size and speed reasons optimize to:
 *		h_x2_div_d = sqrt(4 * r^2 - x^2 - y^2)/sqrt(x^2 + y^2)
 *		i = (x - (y * h_x2_div_d))/2
 *		j = (y + (x * h_x2_div_d))/2
 *
 * ----Computing clockwise vs counter-clockwise motion ----
 *
 *	The counter clockwise circle lies to the left of the target direction. 
 *	When offset is positive the left hand circle will be generated - 
 *	when it is negative the right hand circle is generated.
 *
 *                                   T  <-- Target position
 *  
 *                                   ^ 
 *      Clockwise circles with       |     Clockwise circles with
 *		this center will have        |     this center will have
 *      > 180 deg of angular travel  |     < 180 deg of angular travel, 
 *                        \          |      which is a good thing!
 *                         \         |         /
 *  center of arc when  ->  x <----- | -----> x <- center of arc when 
 *  h_x2_div_d is positive           |             h_x2_div_d is negative
 *                                   |
 *                                   C  <-- Current position
 *
 *
 *	Assumes arc singleton has been pre-loaded with target and position.
 *	Parts of this routine were originally sourced from the grbl project.
 */
static stat_t _compute_arc_offsets_from_radius()
{
	// Calculate the change in position along each selected axis
	float x = cm.gm.target[arc.plane_axis_0] - cm.gmx.position[arc.plane_axis_0];
	float y = cm.gm.target[arc.plane_axis_1] - cm.gmx.position[arc.plane_axis_1];

	// == -(h * 2 / d)
	float h_x2_div_d = -sqrt(4 * square(arc.radius) - (square(x) + square(y))) / hypot(x,y);

	// If r is smaller than d the arc is now traversing the complex plane beyond
	// the reach of any real CNC, and thus - for practical reasons - we will 
	// terminate promptly
	if(isnan(h_x2_div_d) == true) { return (STAT_FLOATING_POINT_ERROR);}

	// Invert the sign of h_x2_div_d if circle is counter clockwise (see header notes)
	if (cm.gm.motion_mode == MOTION_MODE_CCW_ARC) { h_x2_div_d = -h_x2_div_d;}

	// Negative R is g-code-alese for "I want a circle with more than 180 degrees
	// of travel" (go figure!), even though it is advised against ever generating
	// such circles in a single line of g-code. By inverting the sign of 
	// h_x2_div_d the center of the circles is placed on the opposite side of 
	// the line of travel and thus we get the unadvisably long arcs as prescribed.
	if (arc.radius < 0) { h_x2_div_d = -h_x2_div_d; }

	// Complete the operation by calculating the actual center of the arc
	arc.offset[arc.plane_axis_0] = (x-(y*h_x2_div_d))/2;
	arc.offset[arc.plane_axis_1] = (y+(x*h_x2_div_d))/2;
	arc.offset[arc.linear_axis] = 0;
	return (STAT_OK);
}

/*
 * _get_arc_time ()
 *
 *	This is a naiive rate-limiting function. The arc drawing time is computed not 
 *	to exceed the time taken in the slowest dimension - in the arc plane or in 
 *	linear travel. Maximum feed rates are compared in each dimension, but the 
 *	comparison assumes that the arc will have at least one segment where the unit 
 *	vector is 1 in that dimension. This is not true for any arbitrary arc, with 
 *	the result that the time returned may be less than optimal.
 *
 *	Room for improvement: At least take the hypotenuse of the planar movement and
 *	the linear travel into account, but how many people actually use helixes?
 */
static float _get_arc_time (const float linear_travel,	// in mm
							const float angular_travel,	// in radians
							const float radius)			// in mm
{
	float tmp;
	float move_time=0;	// picks through the times and retains the slowest
	float planar_travel = fabs(angular_travel * radius);// travel in arc plane

	if (cm.gm.inverse_feed_rate_mode == true) {
		move_time = cm.gmx.inverse_feed_rate;
	} else {
		move_time = sqrt(square(planar_travel) + square(linear_travel)) / cm.gm.feed_rate;
	}
	if ((tmp = planar_travel/cm.a[arc.plane_axis_0].feedrate_max) > move_time) {
		move_time = tmp;
	}
	if ((tmp = planar_travel/cm.a[arc.plane_axis_1].feedrate_max) > move_time) {
		move_time = tmp;
	}
	if ((tmp = fabs(linear_travel/cm.a[arc.linear_axis].feedrate_max)) > move_time) {
		move_time = tmp;
	}
	return (move_time);
}

/* 
 * _get_theta(float x, float y)
 *
 *	Find the angle in radians of deviance from the positive y axis
 *	negative angles to the left of y-axis, positive to the right.
 */

static float _get_theta(const float x, const float y)
{
	float theta = atan(x/fabs(y));

	if (y>0) {
		return (theta);
	} else {
		if (theta>0) {
			return ( M_PI-theta);
    	} else {
			return (-M_PI-theta);
		}
	}
}


/* 
 * _test_arc_soft_limits() - return error code if soft limit is exceeded
 *
 *	Test if arc extends beyond arc plane boundaries set in soft limits.
 *
 *	The arc starting position (S) and target (T) define 2 points that divide the 
 *	arc plane into 9 rectangles. The center of the arc is (C). S and T define the 
 *	endpoints of two possible arcs; one that is less than or equal to 180 degrees (acute) 
 *	and one that is greater than 180 degrees (obtuse), depending on the location of (C).
 *
 *	-------------------------------  plane boundaries in X and Y
 *  |         |         |         |
 *  |    1    |    2    |    3    |
 *  |                   |         |
 *	--------- S -------------------
 *  |                   |         |
 *  |    4    |    5    |    6    |
 *  |         |                   |
 *	------------------- T ---------
 *  |        C|                   |  C shows one of many possible center locations
 *  |    7    |    8    |    9    |
 *  |         |         |         |
 *	-------------------------------
 *
 *	C will fall along a diagnonal bisecting 7, 5 and 3, but there is some tolerance in the 
 *	circle algorithm that allows C to deviate from the centerline slightly. As the centerline 
 *	approaches the line connecting S and T the acute arcs will be "above" S and T in sections 
 *	5 or 3, and the obtuse arcs will be "below" in sections 5 or 7. But it's simpler, because 
 *	we know if the arc is greater than 180 degrees if the angular travel value is > pi.
 *
 *	The example below only tests the X axis (0 axis), but testing the other axis is similar
 *
 *	  - If Cx <= Sx and arc is acute; no test is needed
 *
 *	  - If Cx <= Sx and arc is obtuse; test if the radius is greater than 
 *			the distance from Cx to the negative X boundary
 *
 *	  - If Sx < Cx < Tx and arc is acute; test if the radius is greater than
 *			the distance from Cx to the positive X boundary
 *	
 *	  - If Sx < Cx < Tx and arc is obtuse; test if the radius is greater than
 *			the distance from Cx to the positive X boundary
 *
 *	The arc plane is defined by 0 and 1 depending on G17/G18/G19 plane selected,
 *	corresponding to arc planes XY, XZ, YZ, respectively.
 *	
 *	Must be called with all the following set in the arc struct
 *	  -	arc starting position (arc.position)
 *	  - arc ending position (arc.gm.target)
 *	  - arc center (arc.center_0, arc.center_1)
 *	  - arc.radius (arc.radius)
 *	  - arc angular travel in radians (arc.angular_travel)
 *	  - max and min travel in axis 0 and axis 1 (in cm struct)
 *
 */
/*
static stat_t _test_arc_soft_limits()
{
	// test is target falls outside boundaries. This is a 3 dimensional test
	return (cm_test_soft_limits(arc.gm.target));

	// test the 4 arc center point
//	if (arc.gm.target[arc.plane_axis_0] 
	return(STAT_OK);
}
*/

//##########################################
//############## UNIT TESTS ################
//##########################################

#ifdef __UNIT_TESTS
#ifdef __UNIT_TEST_PLANNER

void mp_plan_arc_unit_tests()
{
//	_mp_test_buffers();
}

#endif
#endif

=======
#endif

// Allocate arc planner singleton structure

arc_t arc;


// Local functions

static stat_t _compute_arc(void);
static stat_t _compute_arc_offsets_from_radius(void);
static float _get_arc_time (const float linear_travel, const float angular_travel, const float radius);
static float _get_theta(const float x, const float y);
//static stat_t _test_arc_soft_limits(void);

/*****************************************************************************
 * Canonical Machining arc functions (arc prep for planning and runtime)
 *
 * cm_arc_init()	 - initialize arcs
 * cm_arc_feed() 	 - canonical machine entry point for arc
 * cm_arc_callback() - mail-loop callback for arc generation
 * cm_abort_arc()	 - stop an arc in process
 */

/*
 * cm_arc_init() - initialize arc structures
 */
void cm_arc_init()
{
	arc.magic_start = MAGICNUM;
	arc.magic_end = MAGICNUM;
}

/*
 * cm_arc_feed() - canonical machine entry point for arc
 *
 * Generates an arc by queueing line segments to the move buffer. The arc is 
 * approximated by generating a large number of tiny, linear segments.
 */
stat_t cm_arc_feed(float target[], float flags[],// arc endpoints
				   float i, float j, float k, 	 // raw arc offsets
				   float radius, 				 // non-zero radius implies radius mode
				   uint8_t motion_mode)			 // defined motion mode
{
	// trap zero feed rate condition
	if ((cm.gm.inverse_feed_rate_mode == false) && (fp_ZERO(cm.gm.feed_rate))) {
		return (STAT_GCODE_FEEDRATE_ERROR);
	}
	// Trap conditions where no arc movement will occur, but the system is still in 
	// arc motion mode - this is not an error. This can happen when a F word or M 
	// word is by itself.(The tests below are organized for execution efficiency)
	if ( fp_ZERO(i) && fp_ZERO(j) && fp_ZERO(k) && fp_ZERO(radius) ) {
		if ( fp_ZERO((flags[AXIS_X] + flags[AXIS_Y] + flags[AXIS_Z] + 
					  flags[AXIS_A] + flags[AXIS_B] + flags[AXIS_C]))) {
			return (STAT_OK);
		}
	}

	// set values in the Gcode model state & copy it (linenum was already captured)
	cm_set_model_target(target, flags);
	cm.gm.motion_mode = motion_mode;
	cm_set_work_offsets(&cm.gm);					// capture the fully resolved offsets to gm
	memcpy(&arc.gm, &cm.gm, sizeof(GCodeState_t));	// copy GCode context to arc singleton - some will be overwritten to run segments

	// populate the arc control singleton
	copy_vector(arc.position, cm.gmx.position);		// set initial arc position from gcode model
	arc.radius = _to_millimeters(radius);			// set arc radius or zero
	arc.offset[0] = _to_millimeters(i);				// copy offsets with conversion to canonical form (mm)
	arc.offset[1] = _to_millimeters(j);
	arc.offset[2] = _to_millimeters(k);

	// Set the arc plane for the current G17/G18/G19 setting 
	// Plane axis 0 and 1 are the arc plane, 2 is the linear axis normal to the arc plane 
	if (cm.gm.select_plane == CANON_PLANE_XY) {	// G17 - the vast majority of arcs are in the G17 (XY) plane
		arc.plane_axis_0 = AXIS_X;		
		arc.plane_axis_1 = AXIS_Y;
		arc.linear_axis  = AXIS_Z;
	} else if (cm.gm.select_plane == CANON_PLANE_XZ) {	// G18
		arc.plane_axis_0 = AXIS_X;		
		arc.plane_axis_1 = AXIS_Z;
		arc.linear_axis  = AXIS_Y;
	} else if (cm.gm.select_plane == CANON_PLANE_YZ) {	// G19
		arc.plane_axis_0 = AXIS_Y;
		arc.plane_axis_1 = AXIS_Z;
		arc.linear_axis  = AXIS_X;
	}

	// compute arc runtime values and prep for execution by the callback
	ritorno(_compute_arc());
//	ritorno(_test_arc_soft_limits());			// test if arc will trip soft limits
	cm_cycle_start();							// if not already started
	arc.run_state = MOVE_RUN;					// enable arc to be run from the callback
	cm_set_model_position(STAT_OK);				// set endpoint position if the arc was successful
	return (STAT_OK);
}

/*
 * cm_arc_callback() - generate an arc
 *
 *	cm_arc_callback() is called from the controller main loop. Each time it's called it 
 *	queues as many arc segments (lines) as it can before it blocks, then returns.
 *
 *  Parts of this routine were originally sourced from the grbl project.
 */

stat_t cm_arc_callback() 
{
	if (arc.run_state == MOVE_OFF) { return (STAT_NOOP);}
	if (mp_get_planner_buffers_available() < PLANNER_BUFFER_HEADROOM) { return (STAT_EAGAIN);}

	arc.theta += arc.segment_theta;
	arc.gm.target[arc.plane_axis_0] = arc.center_0 + sin(arc.theta) * arc.radius;
	arc.gm.target[arc.plane_axis_1] = arc.center_1 + cos(arc.theta) * arc.radius;
	arc.gm.target[arc.linear_axis] += arc.segment_linear_travel;
	mp_aline(&arc.gm);								// run the line
	copy_vector(arc.position, arc.gm.target);		// update arc current position	

	if (--arc.segment_count > 0) return (STAT_EAGAIN);
	arc.run_state = MOVE_OFF;
	return (STAT_OK);
}

/*
 * cm_abort_arc() - stop arc movement without maintaining position
 *
 *	OK to call if no arc is running
 */

void cm_abort_arc() 
{
	arc.run_state = MOVE_OFF;
}

/*
 * _compute_arc() - compute arc from I and J (arc center point)
 *
 *	The theta calculation sets up an clockwise or counterclockwise arc from the current 
 *	position to the target position around the center designated by the offset vector. 
 *	All theta-values measured in radians of deviance from the positive y-axis. 
 *
 *                      | <- theta == 0
 *                    * * *
 *                  *       *
 *                *           *
 *                *     O ----T   <- theta_end (e.g. 90 degrees: theta_end == PI/2)
 *                *   /
 *                  C   <- theta_start (e.g. -145 degrees: theta_start == -PI*(3/4))
 *
 *  Parts of this routine were originally sourced from the grbl project.
 */
static stat_t _compute_arc()
{
	// A non-zero radius value indicates a radius arc
	// Compute IJK offset coordinates. These override any current IJK offsets
	if (fp_NOT_ZERO(arc.radius)) ritorno(_compute_arc_offsets_from_radius()); // returns if error

	// Calculate the theta (angle) of the current point (see header notes)
	// Arc.theta is starting point for theta (theta_start)
	arc.theta = _get_theta(-arc.offset[arc.plane_axis_0], -arc.offset[arc.plane_axis_1]);
	if(isnan(arc.theta) == true) return(STAT_ARC_SPECIFICATION_ERROR);

	// calculate the theta (angle) of the target point
	float theta_end = _get_theta(
		arc.gm.target[arc.plane_axis_0] - arc.offset[arc.plane_axis_0] - arc.position[arc.plane_axis_0], 
 		arc.gm.target[arc.plane_axis_1] - arc.offset[arc.plane_axis_1] - arc.position[arc.plane_axis_1]);
	if(isnan(theta_end) == true) return (STAT_ARC_SPECIFICATION_ERROR);

	// ensure that the difference is positive so we have clockwise travel
	if (theta_end < arc.theta) { theta_end += 2*M_PI; }

	// compute angular travel and invert if gcode wants a counterclockwise arc
	// if angular travel is zero interpret it as a full circle
	arc.angular_travel = theta_end - arc.theta;
	if (fp_ZERO(arc.angular_travel)) {
		if (cm.gm.motion_mode == MOTION_MODE_CCW_ARC) {
			arc.angular_travel -= 2*M_PI;
		} else {
			arc.angular_travel = 2*M_PI;
		}
	} else {
		if (cm.gm.motion_mode == MOTION_MODE_CCW_ARC) {
			arc.angular_travel -= 2*M_PI;
		}
	}

	// Find the radius, calculate travel in the depth axis of the helix,
	// and compute the time it should take to perform the move
	arc.radius = hypot(arc.offset[arc.plane_axis_0], arc.offset[arc.plane_axis_1]);
	arc.linear_travel = arc.gm.target[arc.linear_axis] - arc.position[arc.linear_axis];

	// length is the total mm of travel of the helix (or just a planar arc)
	arc.length = hypot(arc.angular_travel * arc.radius, fabs(arc.linear_travel));
	if (arc.length < cm.arc_segment_len) return (STAT_MINIMUM_LENGTH_MOVE_ERROR); // too short to draw

	arc.time = _get_arc_time(arc.linear_travel, arc.angular_travel, arc.radius);

	// Find the minimum number of segments that meets these constraints...
	float segments_required_for_chordal_accuracy = arc.length / sqrt(4*cm.chordal_tolerance * (2 * arc.radius - cm.chordal_tolerance));
	float segments_required_for_minimum_distance = arc.length / cm.arc_segment_len;
	float segments_required_for_minimum_time = arc.time * MICROSECONDS_PER_MINUTE / MIN_ARC_SEGMENT_USEC;
	arc.segments = floor(min3(segments_required_for_chordal_accuracy,
							   segments_required_for_minimum_distance,
							   segments_required_for_minimum_time));

	arc.segments = max(arc.segments, 1);		//...but is at least 1 segment
	arc.gm.move_time = arc.time / arc.segments;	// gcode state struct gets segment_time, not arc time
	arc.segment_count = (int32_t)arc.segments;
	arc.segment_theta = arc.angular_travel / arc.segments;
	arc.segment_linear_travel = arc.linear_travel / arc.segments;
	arc.center_0 = arc.position[arc.plane_axis_0] - sin(arc.theta) * arc.radius;
	arc.center_1 = arc.position[arc.plane_axis_1] - cos(arc.theta) * arc.radius;
	arc.gm.target[arc.linear_axis] = arc.position[arc.linear_axis];	// initialize the linear target
	return (STAT_OK);
}

/* 
 * _compute_arc_offsets_from_radius() - compute arc center (offset) from radius. 
 *
 *  Needs to calculate the center of the circle that has the designated radius and 
 *	passes through both the current position and the target position
 *		  
 *	This method calculates the following set of equations where:
 *	`  [x,y] is the vector from current to target position, 
 *		d == magnitude of that vector, 
 *		h == hypotenuse of the triangle formed by the radius of the circle, 
 *			 the distance to the center of the travel vector. 
 *		  
 *	A vector perpendicular to the travel vector [-y,x] is scaled to the length
 *	of h [-y/d*h, x/d*h] and added to the center of the travel vector [x/2,y/2]
 *	to form the new point [i,j] at [x/2-y/d*h, y/2+x/d*h] which will be the 
 *	center of the arc.
 *        
 *		d^2 == x^2 + y^2
 *		h^2 == r^2 - (d/2)^2
 *		i == x/2 - y/d*h
 *		j == y/2 + x/d*h
 *                                        O <- [i,j]
 *                                     -  |
 *                           r      -     |
 *                               -        |
 *                            -           | h
 *                         -              |
 *           [0,0] ->  C -----------------+--------------- T  <- [x,y]
 *                     | <------ d/2 ---->|
 *                  
 *		C - Current position
 *		T - Target position
 *		O - center of circle that pass through both C and T
 *		d - distance from C to T
 *		r - designated radius
 *		h - distance from center of CT to O
 *  
 *	Expanding the equations:
 *		d -> sqrt(x^2 + y^2)
 *		h -> sqrt(4 * r^2 - x^2 - y^2)/2
 *		i -> (x - (y * sqrt(4 * r^2 - x^2 - y^2)) / sqrt(x^2 + y^2)) / 2 
 *		j -> (y + (x * sqrt(4 * r^2 - x^2 - y^2)) / sqrt(x^2 + y^2)) / 2
 * 
 *	Which can be written:  
 *		i -> (x - (y * sqrt(4 * r^2 - x^2 - y^2))/sqrt(x^2 + y^2))/2
 *		j -> (y + (x * sqrt(4 * r^2 - x^2 - y^2))/sqrt(x^2 + y^2))/2
 *  
 *	Which we for size and speed reasons optimize to:
 *		h_x2_div_d = sqrt(4 * r^2 - x^2 - y^2)/sqrt(x^2 + y^2)
 *		i = (x - (y * h_x2_div_d))/2
 *		j = (y + (x * h_x2_div_d))/2
 *
 * ----Computing clockwise vs counter-clockwise motion ----
 *
 *	The counter clockwise circle lies to the left of the target direction. 
 *	When offset is positive the left hand circle will be generated - 
 *	when it is negative the right hand circle is generated.
 *
 *                                   T  <-- Target position
 *  
 *                                   ^ 
 *      Clockwise circles with       |     Clockwise circles with
 *		this center will have        |     this center will have
 *      > 180 deg of angular travel  |     < 180 deg of angular travel, 
 *                        \          |      which is a good thing!
 *                         \         |         /
 *  center of arc when  ->  x <----- | -----> x <- center of arc when 
 *  h_x2_div_d is positive           |             h_x2_div_d is negative
 *                                   |
 *                                   C  <-- Current position
 *
 *
 *	Assumes arc singleton has been pre-loaded with target and position.
 *	Parts of this routine were originally sourced from the grbl project.
 */
static stat_t _compute_arc_offsets_from_radius()
{
	// Calculate the change in position along each selected axis
	float x = cm.gm.target[arc.plane_axis_0] - cm.gmx.position[arc.plane_axis_0];
	float y = cm.gm.target[arc.plane_axis_1] - cm.gmx.position[arc.plane_axis_1];

	// == -(h * 2 / d)
	float h_x2_div_d = -sqrt(4 * square(arc.radius) - (square(x) + square(y))) / hypot(x,y);

	// If r is smaller than d the arc is now traversing the complex plane beyond
	// the reach of any real CNC, and thus - for practical reasons - we will 
	// terminate promptly
	if(isnan(h_x2_div_d) == true) { return (STAT_FLOATING_POINT_ERROR);}

	// Invert the sign of h_x2_div_d if circle is counter clockwise (see header notes)
	if (cm.gm.motion_mode == MOTION_MODE_CCW_ARC) { h_x2_div_d = -h_x2_div_d;}

	// Negative R is g-code-alese for "I want a circle with more than 180 degrees
	// of travel" (go figure!), even though it is advised against ever generating
	// such circles in a single line of g-code. By inverting the sign of 
	// h_x2_div_d the center of the circles is placed on the opposite side of 
	// the line of travel and thus we get the unadvisably long arcs as prescribed.
	if (arc.radius < 0) { h_x2_div_d = -h_x2_div_d; }

	// Complete the operation by calculating the actual center of the arc
	arc.offset[arc.plane_axis_0] = (x-(y*h_x2_div_d))/2;
	arc.offset[arc.plane_axis_1] = (y+(x*h_x2_div_d))/2;
	arc.offset[arc.linear_axis] = 0;
	return (STAT_OK);
}

/*
 * _get_arc_time ()
 *
 *	This is a naiive rate-limiting function. The arc drawing time is computed not 
 *	to exceed the time taken in the slowest dimension - in the arc plane or in 
 *	linear travel. Maximum feed rates are compared in each dimension, but the 
 *	comparison assumes that the arc will have at least one segment where the unit 
 *	vector is 1 in that dimension. This is not true for any arbitrary arc, with 
 *	the result that the time returned may be less than optimal.
 *
 *	Room for improvement: At least take the hypotenuse of the planar movement and
 *	the linear travel into account, but how many people actually use helixes?
 */
static float _get_arc_time (const float linear_travel,	// in mm
							const float angular_travel,	// in radians
							const float radius)			// in mm
{
	float tmp;
	float move_time=0;	// picks through the times and retains the slowest
	float planar_travel = fabs(angular_travel * radius);// travel in arc plane

	if (cm.gm.inverse_feed_rate_mode == true) {
		move_time = cm.gmx.inverse_feed_rate;
	} else {
		move_time = sqrt(square(planar_travel) + square(linear_travel)) / cm.gm.feed_rate;
	}
	if ((tmp = planar_travel/cm.a[arc.plane_axis_0].feedrate_max) > move_time) {
		move_time = tmp;
	}
	if ((tmp = planar_travel/cm.a[arc.plane_axis_1].feedrate_max) > move_time) {
		move_time = tmp;
	}
	if ((tmp = fabs(linear_travel/cm.a[arc.linear_axis].feedrate_max)) > move_time) {
		move_time = tmp;
	}
	return (move_time);
}

/* 
 * _get_theta(float x, float y)
 *
 *	Find the angle in radians of deviance from the positive y axis
 *	negative angles to the left of y-axis, positive to the right.
 */

static float _get_theta(const float x, const float y)
{
	float theta = atan(x/fabs(y));

	if (y>0) {
		return (theta);
	} else {
		if (theta>0) {
			return ( M_PI-theta);
    	} else {
			return (-M_PI-theta);
		}
	}
}


/* 
 * _test_arc_soft_limits() - return error code if soft limit is exceeded
 *
 *	Test if arc extends beyond arc plane boundaries set in soft limits.
 *
 *	The arc starting position (S) and target (T) define 2 points that divide the 
 *	arc plane into 9 rectangles. The center of the arc is (C). S and T define the 
 *	endpoints of two possible arcs; one that is less than or equal to 180 degrees (acute) 
 *	and one that is greater than 180 degrees (obtuse), depending on the location of (C).
 *
 *	-------------------------------  plane boundaries in X and Y
 *  |         |         |         |
 *  |    1    |    2    |    3    |
 *  |                   |         |
 *	--------- S -------------------
 *  |                   |         |
 *  |    4    |    5    |    6    |
 *  |         |                   |
 *	------------------- T ---------
 *  |        C|                   |  C shows one of many possible center locations
 *  |    7    |    8    |    9    |
 *  |         |         |         |
 *	-------------------------------
 *
 *	C will fall along a diagnonal bisecting 7, 5 and 3, but there is some tolerance in the 
 *	circle algorithm that allows C to deviate from the centerline slightly. As the centerline 
 *	approaches the line connecting S and T the acute arcs will be "above" S and T in sections 
 *	5 or 3, and the obtuse arcs will be "below" in sections 5 or 7. But it's simpler, because 
 *	we know if the arc is greater than 180 degrees if the angular travel value is > pi.
 *
 *	The example below only tests the X axis (0 axis), but testing the other axis is similar
 *
 *	  - If Cx <= Sx and arc is acute; no test is needed
 *
 *	  - If Cx <= Sx and arc is obtuse; test if the radius is greater than 
 *			the distance from Cx to the negative X boundary
 *
 *	  - If Sx < Cx < Tx and arc is acute; test if the radius is greater than
 *			the distance from Cx to the positive X boundary
 *	
 *	  - If Sx < Cx < Tx and arc is obtuse; test if the radius is greater than
 *			the distance from Cx to the positive X boundary
 *
 *	The arc plane is defined by 0 and 1 depending on G17/G18/G19 plane selected,
 *	corresponding to arc planes XY, XZ, YZ, respectively.
 *	
 *	Must be called with all the following set in the arc struct
 *	  -	arc starting position (arc.position)
 *	  - arc ending position (arc.gm.target)
 *	  - arc center (arc.center_0, arc.center_1)
 *	  - arc.radius (arc.radius)
 *	  - arc angular travel in radians (arc.angular_travel)
 *	  - max and min travel in axis 0 and axis 1 (in cm struct)
 *
 */
/*
static stat_t _test_arc_soft_limits()
{
	// test is target falls outside boundaries. This is a 3 dimensional test
	return (cm_test_soft_limits(arc.gm.target));

	// test the 4 arc center point
//	if (arc.gm.target[arc.plane_axis_0] 
	return(STAT_OK);
}
*/

//##########################################
//############## UNIT TESTS ################
//##########################################

#ifdef __UNIT_TESTS
#ifdef __UNIT_TEST_PLANNER

void mp_plan_arc_unit_tests()
{
//	_mp_test_buffers();
}

#endif
#endif

>>>>>>> e610fddd
#ifdef __cplusplus
}
#endif<|MERGE_RESOLUTION|>--- conflicted
+++ resolved
@@ -31,7 +31,6 @@
 
 #ifdef __cplusplus
 extern "C"{
-<<<<<<< HEAD
 #endif
 
 // Allocate arc planner singleton structure
@@ -496,472 +495,6 @@
 #endif
 #endif
 
-=======
-#endif
-
-// Allocate arc planner singleton structure
-
-arc_t arc;
-
-
-// Local functions
-
-static stat_t _compute_arc(void);
-static stat_t _compute_arc_offsets_from_radius(void);
-static float _get_arc_time (const float linear_travel, const float angular_travel, const float radius);
-static float _get_theta(const float x, const float y);
-//static stat_t _test_arc_soft_limits(void);
-
-/*****************************************************************************
- * Canonical Machining arc functions (arc prep for planning and runtime)
- *
- * cm_arc_init()	 - initialize arcs
- * cm_arc_feed() 	 - canonical machine entry point for arc
- * cm_arc_callback() - mail-loop callback for arc generation
- * cm_abort_arc()	 - stop an arc in process
- */
-
-/*
- * cm_arc_init() - initialize arc structures
- */
-void cm_arc_init()
-{
-	arc.magic_start = MAGICNUM;
-	arc.magic_end = MAGICNUM;
-}
-
-/*
- * cm_arc_feed() - canonical machine entry point for arc
- *
- * Generates an arc by queueing line segments to the move buffer. The arc is 
- * approximated by generating a large number of tiny, linear segments.
- */
-stat_t cm_arc_feed(float target[], float flags[],// arc endpoints
-				   float i, float j, float k, 	 // raw arc offsets
-				   float radius, 				 // non-zero radius implies radius mode
-				   uint8_t motion_mode)			 // defined motion mode
-{
-	// trap zero feed rate condition
-	if ((cm.gm.inverse_feed_rate_mode == false) && (fp_ZERO(cm.gm.feed_rate))) {
-		return (STAT_GCODE_FEEDRATE_ERROR);
-	}
-	// Trap conditions where no arc movement will occur, but the system is still in 
-	// arc motion mode - this is not an error. This can happen when a F word or M 
-	// word is by itself.(The tests below are organized for execution efficiency)
-	if ( fp_ZERO(i) && fp_ZERO(j) && fp_ZERO(k) && fp_ZERO(radius) ) {
-		if ( fp_ZERO((flags[AXIS_X] + flags[AXIS_Y] + flags[AXIS_Z] + 
-					  flags[AXIS_A] + flags[AXIS_B] + flags[AXIS_C]))) {
-			return (STAT_OK);
-		}
-	}
-
-	// set values in the Gcode model state & copy it (linenum was already captured)
-	cm_set_model_target(target, flags);
-	cm.gm.motion_mode = motion_mode;
-	cm_set_work_offsets(&cm.gm);					// capture the fully resolved offsets to gm
-	memcpy(&arc.gm, &cm.gm, sizeof(GCodeState_t));	// copy GCode context to arc singleton - some will be overwritten to run segments
-
-	// populate the arc control singleton
-	copy_vector(arc.position, cm.gmx.position);		// set initial arc position from gcode model
-	arc.radius = _to_millimeters(radius);			// set arc radius or zero
-	arc.offset[0] = _to_millimeters(i);				// copy offsets with conversion to canonical form (mm)
-	arc.offset[1] = _to_millimeters(j);
-	arc.offset[2] = _to_millimeters(k);
-
-	// Set the arc plane for the current G17/G18/G19 setting 
-	// Plane axis 0 and 1 are the arc plane, 2 is the linear axis normal to the arc plane 
-	if (cm.gm.select_plane == CANON_PLANE_XY) {	// G17 - the vast majority of arcs are in the G17 (XY) plane
-		arc.plane_axis_0 = AXIS_X;		
-		arc.plane_axis_1 = AXIS_Y;
-		arc.linear_axis  = AXIS_Z;
-	} else if (cm.gm.select_plane == CANON_PLANE_XZ) {	// G18
-		arc.plane_axis_0 = AXIS_X;		
-		arc.plane_axis_1 = AXIS_Z;
-		arc.linear_axis  = AXIS_Y;
-	} else if (cm.gm.select_plane == CANON_PLANE_YZ) {	// G19
-		arc.plane_axis_0 = AXIS_Y;
-		arc.plane_axis_1 = AXIS_Z;
-		arc.linear_axis  = AXIS_X;
-	}
-
-	// compute arc runtime values and prep for execution by the callback
-	ritorno(_compute_arc());
-//	ritorno(_test_arc_soft_limits());			// test if arc will trip soft limits
-	cm_cycle_start();							// if not already started
-	arc.run_state = MOVE_RUN;					// enable arc to be run from the callback
-	cm_set_model_position(STAT_OK);				// set endpoint position if the arc was successful
-	return (STAT_OK);
-}
-
-/*
- * cm_arc_callback() - generate an arc
- *
- *	cm_arc_callback() is called from the controller main loop. Each time it's called it 
- *	queues as many arc segments (lines) as it can before it blocks, then returns.
- *
- *  Parts of this routine were originally sourced from the grbl project.
- */
-
-stat_t cm_arc_callback() 
-{
-	if (arc.run_state == MOVE_OFF) { return (STAT_NOOP);}
-	if (mp_get_planner_buffers_available() < PLANNER_BUFFER_HEADROOM) { return (STAT_EAGAIN);}
-
-	arc.theta += arc.segment_theta;
-	arc.gm.target[arc.plane_axis_0] = arc.center_0 + sin(arc.theta) * arc.radius;
-	arc.gm.target[arc.plane_axis_1] = arc.center_1 + cos(arc.theta) * arc.radius;
-	arc.gm.target[arc.linear_axis] += arc.segment_linear_travel;
-	mp_aline(&arc.gm);								// run the line
-	copy_vector(arc.position, arc.gm.target);		// update arc current position	
-
-	if (--arc.segment_count > 0) return (STAT_EAGAIN);
-	arc.run_state = MOVE_OFF;
-	return (STAT_OK);
-}
-
-/*
- * cm_abort_arc() - stop arc movement without maintaining position
- *
- *	OK to call if no arc is running
- */
-
-void cm_abort_arc() 
-{
-	arc.run_state = MOVE_OFF;
-}
-
-/*
- * _compute_arc() - compute arc from I and J (arc center point)
- *
- *	The theta calculation sets up an clockwise or counterclockwise arc from the current 
- *	position to the target position around the center designated by the offset vector. 
- *	All theta-values measured in radians of deviance from the positive y-axis. 
- *
- *                      | <- theta == 0
- *                    * * *
- *                  *       *
- *                *           *
- *                *     O ----T   <- theta_end (e.g. 90 degrees: theta_end == PI/2)
- *                *   /
- *                  C   <- theta_start (e.g. -145 degrees: theta_start == -PI*(3/4))
- *
- *  Parts of this routine were originally sourced from the grbl project.
- */
-static stat_t _compute_arc()
-{
-	// A non-zero radius value indicates a radius arc
-	// Compute IJK offset coordinates. These override any current IJK offsets
-	if (fp_NOT_ZERO(arc.radius)) ritorno(_compute_arc_offsets_from_radius()); // returns if error
-
-	// Calculate the theta (angle) of the current point (see header notes)
-	// Arc.theta is starting point for theta (theta_start)
-	arc.theta = _get_theta(-arc.offset[arc.plane_axis_0], -arc.offset[arc.plane_axis_1]);
-	if(isnan(arc.theta) == true) return(STAT_ARC_SPECIFICATION_ERROR);
-
-	// calculate the theta (angle) of the target point
-	float theta_end = _get_theta(
-		arc.gm.target[arc.plane_axis_0] - arc.offset[arc.plane_axis_0] - arc.position[arc.plane_axis_0], 
- 		arc.gm.target[arc.plane_axis_1] - arc.offset[arc.plane_axis_1] - arc.position[arc.plane_axis_1]);
-	if(isnan(theta_end) == true) return (STAT_ARC_SPECIFICATION_ERROR);
-
-	// ensure that the difference is positive so we have clockwise travel
-	if (theta_end < arc.theta) { theta_end += 2*M_PI; }
-
-	// compute angular travel and invert if gcode wants a counterclockwise arc
-	// if angular travel is zero interpret it as a full circle
-	arc.angular_travel = theta_end - arc.theta;
-	if (fp_ZERO(arc.angular_travel)) {
-		if (cm.gm.motion_mode == MOTION_MODE_CCW_ARC) {
-			arc.angular_travel -= 2*M_PI;
-		} else {
-			arc.angular_travel = 2*M_PI;
-		}
-	} else {
-		if (cm.gm.motion_mode == MOTION_MODE_CCW_ARC) {
-			arc.angular_travel -= 2*M_PI;
-		}
-	}
-
-	// Find the radius, calculate travel in the depth axis of the helix,
-	// and compute the time it should take to perform the move
-	arc.radius = hypot(arc.offset[arc.plane_axis_0], arc.offset[arc.plane_axis_1]);
-	arc.linear_travel = arc.gm.target[arc.linear_axis] - arc.position[arc.linear_axis];
-
-	// length is the total mm of travel of the helix (or just a planar arc)
-	arc.length = hypot(arc.angular_travel * arc.radius, fabs(arc.linear_travel));
-	if (arc.length < cm.arc_segment_len) return (STAT_MINIMUM_LENGTH_MOVE_ERROR); // too short to draw
-
-	arc.time = _get_arc_time(arc.linear_travel, arc.angular_travel, arc.radius);
-
-	// Find the minimum number of segments that meets these constraints...
-	float segments_required_for_chordal_accuracy = arc.length / sqrt(4*cm.chordal_tolerance * (2 * arc.radius - cm.chordal_tolerance));
-	float segments_required_for_minimum_distance = arc.length / cm.arc_segment_len;
-	float segments_required_for_minimum_time = arc.time * MICROSECONDS_PER_MINUTE / MIN_ARC_SEGMENT_USEC;
-	arc.segments = floor(min3(segments_required_for_chordal_accuracy,
-							   segments_required_for_minimum_distance,
-							   segments_required_for_minimum_time));
-
-	arc.segments = max(arc.segments, 1);		//...but is at least 1 segment
-	arc.gm.move_time = arc.time / arc.segments;	// gcode state struct gets segment_time, not arc time
-	arc.segment_count = (int32_t)arc.segments;
-	arc.segment_theta = arc.angular_travel / arc.segments;
-	arc.segment_linear_travel = arc.linear_travel / arc.segments;
-	arc.center_0 = arc.position[arc.plane_axis_0] - sin(arc.theta) * arc.radius;
-	arc.center_1 = arc.position[arc.plane_axis_1] - cos(arc.theta) * arc.radius;
-	arc.gm.target[arc.linear_axis] = arc.position[arc.linear_axis];	// initialize the linear target
-	return (STAT_OK);
-}
-
-/* 
- * _compute_arc_offsets_from_radius() - compute arc center (offset) from radius. 
- *
- *  Needs to calculate the center of the circle that has the designated radius and 
- *	passes through both the current position and the target position
- *		  
- *	This method calculates the following set of equations where:
- *	`  [x,y] is the vector from current to target position, 
- *		d == magnitude of that vector, 
- *		h == hypotenuse of the triangle formed by the radius of the circle, 
- *			 the distance to the center of the travel vector. 
- *		  
- *	A vector perpendicular to the travel vector [-y,x] is scaled to the length
- *	of h [-y/d*h, x/d*h] and added to the center of the travel vector [x/2,y/2]
- *	to form the new point [i,j] at [x/2-y/d*h, y/2+x/d*h] which will be the 
- *	center of the arc.
- *        
- *		d^2 == x^2 + y^2
- *		h^2 == r^2 - (d/2)^2
- *		i == x/2 - y/d*h
- *		j == y/2 + x/d*h
- *                                        O <- [i,j]
- *                                     -  |
- *                           r      -     |
- *                               -        |
- *                            -           | h
- *                         -              |
- *           [0,0] ->  C -----------------+--------------- T  <- [x,y]
- *                     | <------ d/2 ---->|
- *                  
- *		C - Current position
- *		T - Target position
- *		O - center of circle that pass through both C and T
- *		d - distance from C to T
- *		r - designated radius
- *		h - distance from center of CT to O
- *  
- *	Expanding the equations:
- *		d -> sqrt(x^2 + y^2)
- *		h -> sqrt(4 * r^2 - x^2 - y^2)/2
- *		i -> (x - (y * sqrt(4 * r^2 - x^2 - y^2)) / sqrt(x^2 + y^2)) / 2 
- *		j -> (y + (x * sqrt(4 * r^2 - x^2 - y^2)) / sqrt(x^2 + y^2)) / 2
- * 
- *	Which can be written:  
- *		i -> (x - (y * sqrt(4 * r^2 - x^2 - y^2))/sqrt(x^2 + y^2))/2
- *		j -> (y + (x * sqrt(4 * r^2 - x^2 - y^2))/sqrt(x^2 + y^2))/2
- *  
- *	Which we for size and speed reasons optimize to:
- *		h_x2_div_d = sqrt(4 * r^2 - x^2 - y^2)/sqrt(x^2 + y^2)
- *		i = (x - (y * h_x2_div_d))/2
- *		j = (y + (x * h_x2_div_d))/2
- *
- * ----Computing clockwise vs counter-clockwise motion ----
- *
- *	The counter clockwise circle lies to the left of the target direction. 
- *	When offset is positive the left hand circle will be generated - 
- *	when it is negative the right hand circle is generated.
- *
- *                                   T  <-- Target position
- *  
- *                                   ^ 
- *      Clockwise circles with       |     Clockwise circles with
- *		this center will have        |     this center will have
- *      > 180 deg of angular travel  |     < 180 deg of angular travel, 
- *                        \          |      which is a good thing!
- *                         \         |         /
- *  center of arc when  ->  x <----- | -----> x <- center of arc when 
- *  h_x2_div_d is positive           |             h_x2_div_d is negative
- *                                   |
- *                                   C  <-- Current position
- *
- *
- *	Assumes arc singleton has been pre-loaded with target and position.
- *	Parts of this routine were originally sourced from the grbl project.
- */
-static stat_t _compute_arc_offsets_from_radius()
-{
-	// Calculate the change in position along each selected axis
-	float x = cm.gm.target[arc.plane_axis_0] - cm.gmx.position[arc.plane_axis_0];
-	float y = cm.gm.target[arc.plane_axis_1] - cm.gmx.position[arc.plane_axis_1];
-
-	// == -(h * 2 / d)
-	float h_x2_div_d = -sqrt(4 * square(arc.radius) - (square(x) + square(y))) / hypot(x,y);
-
-	// If r is smaller than d the arc is now traversing the complex plane beyond
-	// the reach of any real CNC, and thus - for practical reasons - we will 
-	// terminate promptly
-	if(isnan(h_x2_div_d) == true) { return (STAT_FLOATING_POINT_ERROR);}
-
-	// Invert the sign of h_x2_div_d if circle is counter clockwise (see header notes)
-	if (cm.gm.motion_mode == MOTION_MODE_CCW_ARC) { h_x2_div_d = -h_x2_div_d;}
-
-	// Negative R is g-code-alese for "I want a circle with more than 180 degrees
-	// of travel" (go figure!), even though it is advised against ever generating
-	// such circles in a single line of g-code. By inverting the sign of 
-	// h_x2_div_d the center of the circles is placed on the opposite side of 
-	// the line of travel and thus we get the unadvisably long arcs as prescribed.
-	if (arc.radius < 0) { h_x2_div_d = -h_x2_div_d; }
-
-	// Complete the operation by calculating the actual center of the arc
-	arc.offset[arc.plane_axis_0] = (x-(y*h_x2_div_d))/2;
-	arc.offset[arc.plane_axis_1] = (y+(x*h_x2_div_d))/2;
-	arc.offset[arc.linear_axis] = 0;
-	return (STAT_OK);
-}
-
-/*
- * _get_arc_time ()
- *
- *	This is a naiive rate-limiting function. The arc drawing time is computed not 
- *	to exceed the time taken in the slowest dimension - in the arc plane or in 
- *	linear travel. Maximum feed rates are compared in each dimension, but the 
- *	comparison assumes that the arc will have at least one segment where the unit 
- *	vector is 1 in that dimension. This is not true for any arbitrary arc, with 
- *	the result that the time returned may be less than optimal.
- *
- *	Room for improvement: At least take the hypotenuse of the planar movement and
- *	the linear travel into account, but how many people actually use helixes?
- */
-static float _get_arc_time (const float linear_travel,	// in mm
-							const float angular_travel,	// in radians
-							const float radius)			// in mm
-{
-	float tmp;
-	float move_time=0;	// picks through the times and retains the slowest
-	float planar_travel = fabs(angular_travel * radius);// travel in arc plane
-
-	if (cm.gm.inverse_feed_rate_mode == true) {
-		move_time = cm.gmx.inverse_feed_rate;
-	} else {
-		move_time = sqrt(square(planar_travel) + square(linear_travel)) / cm.gm.feed_rate;
-	}
-	if ((tmp = planar_travel/cm.a[arc.plane_axis_0].feedrate_max) > move_time) {
-		move_time = tmp;
-	}
-	if ((tmp = planar_travel/cm.a[arc.plane_axis_1].feedrate_max) > move_time) {
-		move_time = tmp;
-	}
-	if ((tmp = fabs(linear_travel/cm.a[arc.linear_axis].feedrate_max)) > move_time) {
-		move_time = tmp;
-	}
-	return (move_time);
-}
-
-/* 
- * _get_theta(float x, float y)
- *
- *	Find the angle in radians of deviance from the positive y axis
- *	negative angles to the left of y-axis, positive to the right.
- */
-
-static float _get_theta(const float x, const float y)
-{
-	float theta = atan(x/fabs(y));
-
-	if (y>0) {
-		return (theta);
-	} else {
-		if (theta>0) {
-			return ( M_PI-theta);
-    	} else {
-			return (-M_PI-theta);
-		}
-	}
-}
-
-
-/* 
- * _test_arc_soft_limits() - return error code if soft limit is exceeded
- *
- *	Test if arc extends beyond arc plane boundaries set in soft limits.
- *
- *	The arc starting position (S) and target (T) define 2 points that divide the 
- *	arc plane into 9 rectangles. The center of the arc is (C). S and T define the 
- *	endpoints of two possible arcs; one that is less than or equal to 180 degrees (acute) 
- *	and one that is greater than 180 degrees (obtuse), depending on the location of (C).
- *
- *	-------------------------------  plane boundaries in X and Y
- *  |         |         |         |
- *  |    1    |    2    |    3    |
- *  |                   |         |
- *	--------- S -------------------
- *  |                   |         |
- *  |    4    |    5    |    6    |
- *  |         |                   |
- *	------------------- T ---------
- *  |        C|                   |  C shows one of many possible center locations
- *  |    7    |    8    |    9    |
- *  |         |         |         |
- *	-------------------------------
- *
- *	C will fall along a diagnonal bisecting 7, 5 and 3, but there is some tolerance in the 
- *	circle algorithm that allows C to deviate from the centerline slightly. As the centerline 
- *	approaches the line connecting S and T the acute arcs will be "above" S and T in sections 
- *	5 or 3, and the obtuse arcs will be "below" in sections 5 or 7. But it's simpler, because 
- *	we know if the arc is greater than 180 degrees if the angular travel value is > pi.
- *
- *	The example below only tests the X axis (0 axis), but testing the other axis is similar
- *
- *	  - If Cx <= Sx and arc is acute; no test is needed
- *
- *	  - If Cx <= Sx and arc is obtuse; test if the radius is greater than 
- *			the distance from Cx to the negative X boundary
- *
- *	  - If Sx < Cx < Tx and arc is acute; test if the radius is greater than
- *			the distance from Cx to the positive X boundary
- *	
- *	  - If Sx < Cx < Tx and arc is obtuse; test if the radius is greater than
- *			the distance from Cx to the positive X boundary
- *
- *	The arc plane is defined by 0 and 1 depending on G17/G18/G19 plane selected,
- *	corresponding to arc planes XY, XZ, YZ, respectively.
- *	
- *	Must be called with all the following set in the arc struct
- *	  -	arc starting position (arc.position)
- *	  - arc ending position (arc.gm.target)
- *	  - arc center (arc.center_0, arc.center_1)
- *	  - arc.radius (arc.radius)
- *	  - arc angular travel in radians (arc.angular_travel)
- *	  - max and min travel in axis 0 and axis 1 (in cm struct)
- *
- */
-/*
-static stat_t _test_arc_soft_limits()
-{
-	// test is target falls outside boundaries. This is a 3 dimensional test
-	return (cm_test_soft_limits(arc.gm.target));
-
-	// test the 4 arc center point
-//	if (arc.gm.target[arc.plane_axis_0] 
-	return(STAT_OK);
-}
-*/
-
-//##########################################
-//############## UNIT TESTS ################
-//##########################################
-
-#ifdef __UNIT_TESTS
-#ifdef __UNIT_TEST_PLANNER
-
-void mp_plan_arc_unit_tests()
-{
-//	_mp_test_buffers();
-}
-
-#endif
-#endif
-
->>>>>>> e610fddd
 #ifdef __cplusplus
 }
 #endif