--- conflicted
+++ resolved
@@ -275,7 +275,6 @@
 	return fp_ZERO(dwell_time) ? (STAT_OK) : (STAT_EAGAIN);
 }
 
-<<<<<<< HEAD
 static stat_t _exec_dwell(mpBuf_t *bf)
 {
 	stat_t status = _advance_dwell(bf->gm.move_time);
@@ -296,11 +295,6 @@
 stat_t mp_exec_out_of_band_dwell(void)
 {
 	return _advance_dwell(mr.out_of_band_dwell_time);
-=======
-	st_prep_dwell((uint32_t)(bf->gm.move_time * 1000000.0));// convert seconds to uSec
-	if (mp_free_run_buffer() && cm.hold_state == FEEDHOLD_OFF) cm_cycle_end();			// free buffer & perform cycle_end if planner is empty
-	return (STAT_OK);
->>>>>>> 541265c9
 }
 
 /**** PLANNER BUFFERS *******************************************************************
