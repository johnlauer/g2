--- conflicted
+++ resolved
@@ -648,10 +648,10 @@
 	// build an info string and call the exception report
 	char info[64];
 	if (js.json_syntax == JSON_SYNTAX_RELAXED) {
-		sprintf_P(info, PSTR("n:%d,gc:\"%s\""), (int)cm.gm.linenum, cs.saved_buf);
+		sprintf_P((char *)info, PSTR("n:%d,gc:\"%s\""), (int)cm.gm.linenum, cs.saved_buf);
 	} else {
 	//	sprintf(info, "\"n\":%d,\"gc\":\"%s\"", (int)cm.gm.linenum, cs.saved_buf);	// example
-		sprintf_P(info, PSTR("\"n\":%d,\"gc\":\"%s\""), (int)cm.gm.linenum, cs.saved_buf);
+		sprintf_P((char *)info, PSTR("\"n\":%d,\"gc\":\"%s\""), (int)cm.gm.linenum, cs.saved_buf);
 	}
 	rpt_exception(status, info);			// send shutdown message
 
@@ -1302,30 +1302,14 @@
 	if((cm.safety_state & (SAFETY_ESC_REBOOTING | SAFETY_INTERLOCK_OPEN)) != 0 && (cm.gm.spindle_mode & (~SPINDLE_PAUSED)) != SPINDLE_OFF)
 		return STAT_EAGAIN;
 
-<<<<<<< HEAD
-	cm.hold_state = FEEDHOLD_END_HOLD;
-	mp_end_hold();
-	if(cm.motion_state == MOTION_RUN) {
-		cm_cycle_start();
-		if((cm.gm.spindle_mode & (~SPINDLE_PAUSED)) != SPINDLE_OFF) {
-			cm_spindle_control_immediate((cm.gm.spindle_mode & (~SPINDLE_PAUSED)));
-			mp_request_out_of_band_dwell(cm.pause_dwell_time);
-		} else {
-			cm_spindle_control_immediate((cm.gm.spindle_mode & (~SPINDLE_PAUSED)));
-			st_request_exec_move();
-		}
-	} else {
-		cm_spindle_control_immediate(SPINDLE_OFF);
-=======
 	cm.hold_state = FEEDHOLD_OFF;
 	cm_set_motion_state(MOTION_STOP);
 	if (mp_get_run_buffer() == NULL)	// NULL means nothing's running
->>>>>>> 541265c9
 		cm_cycle_end();
 
 	if((cm.gm.spindle_mode & (~SPINDLE_PAUSED)) != SPINDLE_OFF) {
 		cm_spindle_control_immediate((cm.gm.spindle_mode & (~SPINDLE_PAUSED)));
-		st_request_out_of_band_dwell((uint32_t)(cm.pause_dwell_time * 1000000));
+		mp_request_out_of_band_dwell(cm.pause_dwell_time);
 	} else {
 		cm_spindle_control_immediate((cm.gm.spindle_mode & (~SPINDLE_PAUSED)));
 		st_request_exec_move();
