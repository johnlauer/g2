--- conflicted
+++ resolved
@@ -38,11 +38,7 @@
 /****** REVISIONS ******/
 
 #ifndef TINYG_FIRMWARE_BUILD
-<<<<<<< HEAD
-#define TINYG_FIRMWARE_BUILD   		072.63 // Fix for special char processing
-=======
 #define TINYG_FIRMWARE_BUILD   		072.63 // SD card support
->>>>>>> b4228930
 
 #endif
 #define TINYG_FIRMWARE_VERSION		0.97						// firmware major version
