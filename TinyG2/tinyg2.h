--- conflicted
+++ resolved
@@ -38,12 +38,8 @@
 /****** REVISIONS ******/
 
 #ifndef TINYG_FIRMWARE_BUILD
-<<<<<<< HEAD
 #define TINYG_FIRMWARE_BUILD   		063.01 // adding J and K pin assignments - preliminary work
-=======
-#define TINYG_FIRMWARE_BUILD   		062.01 // Updated build number for USB changes; moved power management changes from G1 444.01
-
->>>>>>> 536b21aa
+
 #endif
 #define TINYG_FIRMWARE_VERSION		0.97						// firmware major version
 #define TINYG_CONFIG_VERSION		5							// CV values started at 5 to provide bkwds compatibility
