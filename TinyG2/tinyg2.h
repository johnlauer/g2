/*
 * tinyg2.h - tinyg2 main header
 * This file is part of the TinyG project
 *
 * Copyright (c) 2010 - 2015 Alden S. Hart, Jr.
 * Copyright (c) 2010 - 2015 Robert Giseburt
 *
 * This file ("the software") is free software: you can redistribute it and/or modify
 * it under the terms of the GNU General Public License, version 2 as published by the
 * Free Software Foundation. You should have received a copy of the GNU General Public
 * License, version 2 along with the software.  If not, see <http://www.gnu.org/licenses/>.
 *
 * THE SOFTWARE IS DISTRIBUTED IN THE HOPE THAT IT WILL BE USEFUL, BUT WITHOUT ANY
 * WARRANTY OF ANY KIND, EXPRESS OR IMPLIED, INCLUDING BUT NOT LIMITED TO THE WARRANTIES
 * OF MERCHANTABILITY, FITNESS FOR A PARTICULAR PURPOSE AND NONINFRINGEMENT. IN NO EVENT
 * SHALL THE AUTHORS OR COPYRIGHT HOLDERS BE LIABLE FOR ANY CLAIM, DAMAGES OR OTHER
 * LIABILITY, WHETHER IN AN ACTION OF CONTRACT, TORT OR OTHERWISE, ARISING FROM, OUT OF
 * OR IN CONNECTION WITH THE SOFTWARE OR THE USE OR OTHER DEALINGS IN THE SOFTWARE.
 */
/* Is this code over documented? Possibly.
 * We try to follow this (at least we are evolving to it). It's worth a read.
 * ftp://ftp.idsoftware.com/idstuff/doom3/source/CodeStyleConventions.doc
 */
#ifndef TINYG_H_ONCE
#define TINYG_H_ONCE

// common system includes
#include <ctype.h>
#include <stdint.h>
#include <stdlib.h>
#include <stdbool.h>
#include <stdio.h>
#include <string.h>
#include <math.h>

#include "MotatePins.h"

/****** REVISIONS ******/

#ifndef TINYG_FIRMWARE_BUILD
<<<<<<< HEAD
#define TINYG_FIRMWARE_BUILD   		083.08 // Issue #80 - Fixed PWM settings for spindle controls
=======
#define TINYG_FIRMWARE_BUILD   		083.08 // fix planning issues
>>>>>>> 7013c06e
#endif

#define TINYG_FIRMWARE_VERSION		0.98						// firmware major version
#define TINYG_CONFIG_VERSION		7							// CV values started at 5 to provide backwards compatibility
#define TINYG_HARDWARE_PLATFORM		HW_PLATFORM_TINYG_V9		// hardware platform indicator (2 = Native Arduino Due)
#define TINYG_HARDWARE_VERSION		HW_VERSION_TINYGV9I			// hardware platform revision number
#define TINYG_HARDWARE_VERSION_MAX (TINYG_HARDWARE_VERSION)

/****** COMPILE-TIME SETTINGS ******/

#define __TEXT_MODE                 // enable text mode support (~14Kb) (also disables help screens)
#define __HELP_SCREENS              // enable help screens      (~3.5Kb)
#define __CANNED_TESTS              // enable $tests            (~12Kb)

/****** DEVELOPMENT SETTINGS ******/

#define __STEP_CORRECTION
#define __DIAGNOSTICS               // enables various debug functions
#define __DIAGNOSTIC_PARAMETERS     // enables system diagnostic parameters (_xx) in config_app
#define __CANNED_STARTUP            // run any canned startup moves

/************************************************************************************
 ***** PLATFORM COMPATIBILITY *******************************************************
 ************************************************************************************/
//#undef __AVR
//#define __AVR
#undef __ARM
#define __ARM

/*********************
 * AVR Compatibility *
 *********************/
#ifdef __AVR

#include <avr/pgmspace.h>		// defines PROGMEM and PSTR

//typedef char char_t;			// ARM/C++ version uses uint8_t as char_t
																	// gets rely on nv->index having been set
#define GET_TABLE_WORD(a)  pgm_read_word(&cfgArray[nv->index].a)	// get word value from cfgArray
#define GET_TABLE_BYTE(a)  pgm_read_byte(&cfgArray[nv->index].a)	// get byte value from cfgArray
#define GET_TABLE_FLOAT(a) pgm_read_float(&cfgArray[nv->index].a)	// get float value from cfgArray
#define GET_TOKEN_BYTE(a)  (char_t)pgm_read_byte(&cfgArray[i].a)	// get token byte value from cfgArray

// populate the shared buffer with the token string given the index
#define GET_TOKEN_STRING(i,a) strcpy_P(a, (char *)&cfgArray[(index_t)i].token);

// get text from an array of strings in PGM and convert to RAM string
#define GET_TEXT_ITEM(b,a) strncpy_P(shared_buf,(const char *)pgm_read_word(&b[a]), MESSAGE_LEN-1)

// get units from array of strings in PGM and convert to RAM string
#define GET_UNITS(a) 	   strncpy_P(shared_buf,(const char *)pgm_read_word(&msg_units[cm_get_units_mode(a)]), MESSAGE_LEN-1)

// IO settings
#define STD_IN 	XIO_DEV_USB		// default IO settings
#define STD_OUT	XIO_DEV_USB
#define STD_ERR	XIO_DEV_USB

// String compatibility
#define strtof strtod			// strtof is not in the AVR lib

#endif // __AVR

/*********************
 * ARM Compatibility *
 *********************/
#ifdef __ARM
								// Use macros to fake out AVR's PROGMEM and other AVRisms.
#define PROGMEM					// ignore PROGMEM declarations in ARM/GCC++
#define PSTR (const char *)		// AVR macro is: PSTR(s) ((const PROGMEM char *)(s))
//typedef char char_t;			// Vestigal. Will be removed at some point

													// gets rely on nv->index having been set
#define GET_TABLE_WORD(a)  cfgArray[nv->index].a	// get word value from cfgArray
#define GET_TABLE_BYTE(a)  cfgArray[nv->index].a	// get byte value from cfgArray
#define GET_TABLE_FLOAT(a) cfgArray[nv->index].a	// get byte value from cfgArray
#define GET_TOKEN_BYTE(a)  cfgArray[i].a            // get token byte value from cfgArray

#define GET_TOKEN_STRING(i,a) strcpy_P(a, (char *)&cfgArray[(index_t)i].token); // populate the token string given the index

#define GET_TEXT_ITEM(b,a) b[a]						// get text from an array of strings in flash
#define GET_UNITS(a) msg_units[cm_get_units_mode(a)]

// IO settings
#define STD_IN 0				// STDIO defaults (stdio is not yet used in the ARM version)
#define STD_OUT 0
#define STD_ERR 0

/* String compatibility
 *
 * AVR GCC has "_P" variants that take PROGMEM strings as args.
 * On the ARM/GCC++ the _P functions are just aliases of the non-P variants.
 *
 * Note that we have to be sure to cast non char variables to char types when used
 * with standard functions. We must maintain const when it's required as well.
 *
 *      Example: char *ret = strcpy((char *)d, (const char *)s);
 *      The compiler will be your guide when you get it wrong. :)
 *
 * Avoid redefining global defines if possible The following inline jump functions are better.
 */
//inline char_t* strcpy_P(char_t* d, const char_t* s) { return (char_t *)strcpy((char *)d, (const char *)s); }
//inline char_t* strncpy_P(char_t* d, const char_t* s, size_t l) { return (char_t *)strncpy((char *)d, (const char *)s, l); }
inline char* strcpy_P(char* d, const char* s) { return (char *)strcpy((char *)d, (const char *)s); }
inline char* strncpy_P(char* d, const char* s, size_t l) { return (char *)strncpy((char *)d, (const char *)s, l); }

// These we'll allow for the sake of not having to pass the variadic variables...
#define printf_P printf		// these functions want char * as inputs, not char_t *
#define fprintf_P fprintf
#define sprintf_P sprintf

#endif // __ARM

/******************************************************************************
 ***** TINYG APPLICATION DEFINITIONS ******************************************
 ******************************************************************************/

typedef uint16_t magic_t;		        // magic number size
#define MAGICNUM 0x12EF			        // used for memory integrity assertions
#define BAD_MAGIC(a) (a != MAGICNUM)    // simple assertion test

/***** Axes, motors & PWM channels used by the application *****/
// Axes, motors & PWM channels must be defines (not enums) so #ifdef <value> can be used

#define AXES		6			// number of axes supported in this version
#define HOMING_AXES	4			// number of axes that can be homed (assumes Zxyabc sequence)
#define MOTORS		6			// number of motors on the board
#define COORDS		6			// number of supported coordinate systems (1-6)
#define PWMS		2			// number of supported PWM channels

// Note: If you change COORDS you must adjust the entries in cfgArray table in config.c

#define AXIS_X		0
#define AXIS_Y		1
#define AXIS_Z		2
#define AXIS_A		3
#define AXIS_B		4
#define AXIS_C		5
#define AXIS_U		6			// reserved
#define AXIS_V		7			// reserved
#define AXIS_W		8			// reserved

#define MOTOR_1		0 			// define motor numbers and array indexes
#define MOTOR_2		1			// must be defines. enums don't work
#define MOTOR_3		2
#define MOTOR_4		3
#define MOTOR_5		4
#define MOTOR_6		5

#define PWM_1		0
#define PWM_2		1

/************************************************************************************
 * STATUS CODES
 *
 * The first code range (0-19) is aligned with the XIO codes and must be so.
 * Please don't change them without checking the corresponding values in xio.h
 *
 * Status codes are divided into ranges for clarity and extensibility. At some point
 * this may break down and the whole thing will get messy(er), but it's advised not
 * to change the values of existing status codes once they are in distribution.
 *
 * Ranges are:
 *
 *	 0 - 19		OS, communications and low-level status (must align with XIO_xxxx codes in xio.h)
 *
 *  20 - 99		Generic internal and application errors. Internal errors start at 20 and work up,
 *				Assertion failures start at 99 and work down.
 *
 * 100 - 129	Generic data and input errors - not specific to Gcode or TinyG
 *
 * 130 -		Gcode and TinyG application errors and warnings
 *
 * See main.c for associated message strings. Any changes to the codes may also require
 * changing the message strings and string array in main.c
 *
 * Most of the status codes (except STAT_OK) below are errors which would fail the command,
 * and are returned by the failed command and reported back via JSON or text.
 * Some status codes are warnings do not fail the command. These can be used to generate
 * an exception report. These are labeled as WARNING
 */

typedef uint8_t stat_t;
extern stat_t status_code;				// allocated in main.c

#define MESSAGE_LEN 80					// global message string storage allocation
extern char global_string_buf[];		// allocated in main.c

char *get_status_message(stat_t status);

// ritorno is a handy way to provide exception returns
// It returns only if an error occurred. (ritorno is Italian for return)
#define ritorno(a) if((status_code=a) != STAT_OK) { return(status_code); }

// OS, communications and low-level status (must align with XIO_xxxx codes in xio.h)
#define	STAT_OK 0						// function completed OK
#define	STAT_ERROR 1					// generic error return (EPERM)
#define	STAT_EAGAIN 2					// function would block here (call again)
#define	STAT_NOOP 3						// function had no-operation
#define	STAT_COMPLETE 4					// operation is complete
#define STAT_SHUTDOWN 5				    // operation was shutdown (terminated gracefully)
#define STAT_PANIC 6					// system panic (not graceful)
#define	STAT_EOL 7						// function returned end-of-line
#define	STAT_EOF 8						// function returned end-of-file
#define	STAT_FILE_NOT_OPEN 9
#define	STAT_FILE_SIZE_EXCEEDED 10
#define	STAT_NO_SUCH_DEVICE 11
#define	STAT_BUFFER_EMPTY 12
#define	STAT_BUFFER_FULL 13
#define	STAT_BUFFER_FULL_FATAL 14
#define	STAT_INITIALIZING 15			// initializing - not ready for use
#define	STAT_ENTERING_BOOT_LOADER 16	// this code actually emitted from boot loader, not TinyG
#define	STAT_FUNCTION_IS_STUBBED 17
#define	STAT_ALARM 18                   // system alarm triggered
#define	STAT_ERROR_19 19				// NOTE: XIO codes align to here

// Internal errors and startup messages
#define	STAT_INTERNAL_ERROR 20			// unrecoverable internal error
#define	STAT_INTERNAL_RANGE_ERROR 21	// number range other than by user input
#define	STAT_FLOATING_POINT_ERROR 22	// number conversion error
#define	STAT_DIVIDE_BY_ZERO 23
#define	STAT_INVALID_ADDRESS 24
#define	STAT_READ_ONLY_ADDRESS 25
#define	STAT_INIT_FAILURE 26
#define	STAT_ERROR_27 27
#define	STAT_FAILED_TO_GET_PLANNER_BUFFER 28
#define STAT_GENERIC_EXCEPTION_REPORT 29	// used for test

#define	STAT_PREP_LINE_MOVE_TIME_IS_INFINITE 30
#define	STAT_PREP_LINE_MOVE_TIME_IS_NAN 31
#define	STAT_FLOAT_IS_INFINITE 32
#define	STAT_FLOAT_IS_NAN 33
#define	STAT_PERSISTENCE_ERROR 34
#define	STAT_BAD_STATUS_REPORT_SETTING 35
#define	STAT_ERROR_36 36
#define	STAT_ERROR_37 37
#define	STAT_ERROR_38 38
#define	STAT_ERROR_39 39

#define	STAT_ERROR_40 40
#define	STAT_ERROR_41 41
#define	STAT_ERROR_42 42
#define	STAT_ERROR_43 43
#define	STAT_ERROR_44 44
#define	STAT_ERROR_45 45
#define	STAT_ERROR_46 46
#define	STAT_ERROR_47 47
#define	STAT_ERROR_48 48
#define	STAT_ERROR_49 49

#define	STAT_ERROR_50 50
#define	STAT_ERROR_51 51
#define	STAT_ERROR_52 52
#define	STAT_ERROR_53 53
#define	STAT_ERROR_54 54
#define	STAT_ERROR_55 55
#define	STAT_ERROR_56 56
#define	STAT_ERROR_57 57
#define	STAT_ERROR_58 58
#define	STAT_ERROR_59 59

#define	STAT_ERROR_60 60
#define	STAT_ERROR_61 61
#define	STAT_ERROR_62 62
#define	STAT_ERROR_63 63
#define	STAT_ERROR_64 64
#define	STAT_ERROR_65 65
#define	STAT_ERROR_66 66
#define	STAT_ERROR_67 67
#define	STAT_ERROR_68 68
#define	STAT_ERROR_69 69

#define	STAT_ERROR_70 70
#define	STAT_ERROR_71 71
#define	STAT_ERROR_72 72
#define	STAT_ERROR_73 73
#define	STAT_ERROR_74 74
#define	STAT_ERROR_75 75
#define	STAT_ERROR_76 76
#define	STAT_ERROR_77 77
#define	STAT_ERROR_78 78
#define	STAT_ERROR_79 79

#define	STAT_ERROR_80 80
#define	STAT_ERROR_81 81
#define	STAT_ERROR_82 82
#define	STAT_ERROR_83 83
#define	STAT_ERROR_84 84
#define	STAT_ERROR_85 85
#define	STAT_ERROR_86 86
#define	STAT_ERROR_87 87

// Assertion failures - build down from 99 until they meet the system internal errors

#define	STAT_BUFFER_FREE_ASSERTION_FAILURE 88
#define	STAT_STATE_MANAGEMENT_ASSERTION_FAILURE 89
#define	STAT_CONFIG_ASSERTION_FAILURE 90
#define	STAT_XIO_ASSERTION_FAILURE 91
#define	STAT_ENCODER_ASSERTION_FAILURE 92
#define	STAT_STEPPER_ASSERTION_FAILURE 93
#define	STAT_PLANNER_ASSERTION_FAILURE 94
#define	STAT_CANONICAL_MACHINE_ASSERTION_FAILURE 95
#define	STAT_CONTROLLER_ASSERTION_FAILURE 96
#define	STAT_STACK_OVERFLOW 97
#define	STAT_MEMORY_FAULT 98					// generic memory corruption detected by magic numbers
#define	STAT_GENERIC_ASSERTION_FAILURE 99		// generic assertion failure - unclassified

// Application and data input errors

// Generic data input errors
#define	STAT_UNRECOGNIZED_NAME 100				// parser didn't recognize the name
#define	STAT_MALFORMED_COMMAND_INPUT 101		// malformed line to parser
#define	STAT_BAD_NUMBER_FORMAT 102				// number format error
#define	STAT_INPUT_EXCEEDS_MAX_LENGTH 103		// input string is too long
#define	STAT_INPUT_VALUE_TOO_SMALL 104			// input error: value is under minimum
#define	STAT_INPUT_VALUE_TOO_LARGE 105			// input error: value is over maximum
#define	STAT_INPUT_VALUE_RANGE_ERROR 106		// input error: value is out-of-range
#define	STAT_INPUT_VALUE_UNSUPPORTED 107		// input error: value is not supported
#define	STAT_JSON_SYNTAX_ERROR 108				// JSON input string is not well formed
#define	STAT_JSON_TOO_MANY_PAIRS 109			// JSON input string has too many JSON pairs

#define	STAT_JSON_TOO_LONG 110					// JSON output exceeds buffer size
#define	STAT_CONFIG_NOT_TAKEN 111				// configuration value not taken while in machining cycle
#define	STAT_COMMAND_NOT_ACCEPTED 112			// command cannot be accepted at this time
#define	STAT_ERROR_113 113
#define	STAT_ERROR_114 114
#define	STAT_ERROR_115 115
#define	STAT_ERROR_116 116
#define	STAT_ERROR_117 117
#define	STAT_ERROR_118 118
#define	STAT_ERROR_119 119

#define	STAT_ERROR_120 120
#define	STAT_ERROR_121 121
#define	STAT_ERROR_122 122
#define	STAT_ERROR_123 123
#define	STAT_ERROR_124 124
#define	STAT_ERROR_125 125
#define	STAT_ERROR_126 126
#define	STAT_ERROR_127 127
#define	STAT_ERROR_128 128
#define	STAT_ERROR_129 129

// Gcode errors and warnings (Most originate from NIST - by concept, not number)
// Fascinating: http://www.cncalarms.com/

#define	STAT_GCODE_GENERIC_INPUT_ERROR 130				// generic error for gcode input
#define	STAT_GCODE_COMMAND_UNSUPPORTED 131				// G command is not supported
#define	STAT_MCODE_COMMAND_UNSUPPORTED 132				// M command is not supported
#define	STAT_GCODE_MODAL_GROUP_VIOLATION 133			// gcode modal group error
#define	STAT_GCODE_AXIS_IS_MISSING 134					// command requires at least one axis present
#define STAT_GCODE_AXIS_CANNOT_BE_PRESENT 135			// error if G80 has axis words
#define STAT_GCODE_AXIS_IS_INVALID 136					// an axis is specified that is illegal for the command
#define STAT_GCODE_AXIS_IS_NOT_CONFIGURED 137			// WARNING: attempt to program an axis that is disabled
#define STAT_GCODE_AXIS_NUMBER_IS_MISSING 138			// axis word is missing its value
#define STAT_GCODE_AXIS_NUMBER_IS_INVALID 139	 		// axis word value is illegal

#define STAT_GCODE_ACTIVE_PLANE_IS_MISSING 140			// active plane is not programmed
#define STAT_GCODE_ACTIVE_PLANE_IS_INVALID 141			// active plane selected is not valid for this command
#define	STAT_GCODE_FEEDRATE_NOT_SPECIFIED 142			// move has no feedrate
#define STAT_GCODE_INVERSE_TIME_MODE_CANNOT_BE_USED 143	// G38.2 and some canned cycles cannot accept inverse time mode
#define STAT_GCODE_ROTARY_AXIS_CANNOT_BE_USED 144		// G38.2 and some other commands cannot have rotary axes
#define STAT_GCODE_G53_WITHOUT_G0_OR_G1 145				// G0 or G1 must be active for G53
#define STAT_REQUESTED_VELOCITY_EXCEEDS_LIMITS 146
#define STAT_CUTTER_COMPENSATION_CANNOT_BE_ENABLED 147
#define STAT_PROGRAMMED_POINT_SAME_AS_CURRENT_POINT 148
#define	STAT_SPINDLE_SPEED_BELOW_MINIMUM 149

#define	STAT_SPINDLE_SPEED_MAX_EXCEEDED 150
#define	STAT_S_WORD_IS_MISSING 151
#define	STAT_S_WORD_IS_INVALID 152
#define	STAT_SPINDLE_MUST_BE_OFF 153
#define	STAT_SPINDLE_MUST_BE_TURNING 154				// some canned cycles require spindle to be turning when called
#define	STAT_ARC_SPECIFICATION_ERROR 155				// generic arc specification error
#define STAT_ARC_AXIS_MISSING_FOR_SELECTED_PLANE 156	// arc is missing axis (axes) required by selected plane
#define STAT_ARC_OFFSETS_MISSING_FOR_SELECTED_PLANE 157 // one or both offsets are not specified
#define STAT_ARC_RADIUS_OUT_OF_TOLERANCE 158			// WARNING - radius arc is too large - accuracy in question
#define STAT_ARC_ENDPOINT_IS_STARTING_POINT 159

#define STAT_P_WORD_IS_MISSING 160						// P must be present for dwells and other functions
#define STAT_P_WORD_IS_INVALID 161						// generic P value error
#define STAT_P_WORD_IS_ZERO 162
#define STAT_P_WORD_IS_NEGATIVE 163						// dwells require positive P values
#define STAT_P_WORD_IS_NOT_AN_INTEGER 164				// G10s and other commands require integer P numbers
#define STAT_P_WORD_IS_NOT_VALID_TOOL_NUMBER 165
#define STAT_D_WORD_IS_MISSING 166
#define STAT_D_WORD_IS_INVALID 167
#define STAT_E_WORD_IS_MISSING 168
#define STAT_E_WORD_IS_INVALID 169

#define STAT_H_WORD_IS_MISSING 170
#define STAT_H_WORD_IS_INVALID 171
#define STAT_L_WORD_IS_MISSING 172
#define STAT_L_WORD_IS_INVALID 173
#define STAT_Q_WORD_IS_MISSING 174
#define STAT_Q_WORD_IS_INVALID 175
#define STAT_R_WORD_IS_MISSING 176
#define STAT_R_WORD_IS_INVALID 177
#define STAT_T_WORD_IS_MISSING 178
#define STAT_T_WORD_IS_INVALID 179

#define	STAT_ERROR_180 180									// reserved for Gcode errors
#define	STAT_ERROR_181 181
#define	STAT_ERROR_182 182
#define	STAT_ERROR_183 183
#define	STAT_ERROR_184 184
#define	STAT_ERROR_185 185
#define	STAT_ERROR_186 186
#define	STAT_ERROR_187 187
#define	STAT_ERROR_188 188
#define	STAT_ERROR_189 189

#define	STAT_ERROR_190 190
#define	STAT_ERROR_191 191
#define	STAT_ERROR_192 192
#define	STAT_ERROR_193 193
#define	STAT_ERROR_194 194
#define	STAT_ERROR_195 195
#define	STAT_ERROR_196 196
#define	STAT_ERROR_197 197
#define	STAT_ERROR_198 198
#define	STAT_ERROR_199 199

// TinyG errors and warnings

#define STAT_GENERIC_ERROR 200
#define	STAT_MINIMUM_LENGTH_MOVE 201					// move is less than minimum length
#define	STAT_MINIMUM_TIME_MOVE 202						// move is less than minimum time
#define	STAT_LIMIT_SWITCH_HIT 203						// a limit switch was hit causing shutdown
#define	STAT_COMMAND_REJECTED_BY_ALARM 204              // command was not processed because machine is alarmed
#define	STAT_COMMAND_REJECTED_BY_SHUTDOWN 205           // command was not processed because machine is shutdown
#define	STAT_COMMAND_REJECTED_BY_PANIC 206              // command was not processed because machine is paniced
#define	STAT_KILL_JOB 207                               // ^d received (job kill)
#define	STAT_ERROR_208 208
#define	STAT_ERROR_209 209

#define	STAT_ERROR_210 210
#define	STAT_ERROR_211 211
#define	STAT_ERROR_212 212
#define	STAT_ERROR_213 213
#define	STAT_ERROR_214 214
#define	STAT_ERROR_215 215
#define	STAT_ERROR_216 216
#define	STAT_ERROR_217 217
#define	STAT_ERROR_218 218
#define	STAT_ERROR_219 219

#define	STAT_SOFT_LIMIT_EXCEEDED 220					// soft limit error - axis unspecified
#define	STAT_SOFT_LIMIT_EXCEEDED_XMIN 221				// soft limit error - X minimum
#define	STAT_SOFT_LIMIT_EXCEEDED_XMAX 222				// soft limit error - X maximum
#define	STAT_SOFT_LIMIT_EXCEEDED_YMIN 223				// soft limit error - Y minimum
#define	STAT_SOFT_LIMIT_EXCEEDED_YMAX 224				// soft limit error - Y maximum
#define	STAT_SOFT_LIMIT_EXCEEDED_ZMIN 225				// soft limit error - Z minimum
#define	STAT_SOFT_LIMIT_EXCEEDED_ZMAX 226				// soft limit error - Z maximum
#define	STAT_SOFT_LIMIT_EXCEEDED_AMIN 227				// soft limit error - A minimum
#define	STAT_SOFT_LIMIT_EXCEEDED_AMAX 228				// soft limit error - A maximum
#define	STAT_SOFT_LIMIT_EXCEEDED_BMIN 229				// soft limit error - B minimum

#define	STAT_SOFT_LIMIT_EXCEEDED_BMAX 220				// soft limit error - B maximum
#define	STAT_SOFT_LIMIT_EXCEEDED_CMIN 231				// soft limit error - C minimum
#define	STAT_SOFT_LIMIT_EXCEEDED_CMAX 232				// soft limit error - C maximum
#define	STAT_SOFT_LIMIT_EXCEEDED_ARC 233				// soft limit err on arc
#define	STAT_ERROR_234 234
#define	STAT_ERROR_235 235
#define	STAT_ERROR_236 236
#define	STAT_ERROR_237 237
#define	STAT_ERROR_238 238
#define	STAT_ERROR_239 239

#define	STAT_HOMING_CYCLE_FAILED 240					// homing cycle did not complete
#define	STAT_HOMING_ERROR_BAD_OR_NO_AXIS 241
#define	STAT_HOMING_ERROR_ZERO_SEARCH_VELOCITY 242
#define	STAT_HOMING_ERROR_ZERO_LATCH_VELOCITY 243
#define	STAT_HOMING_ERROR_TRAVEL_MIN_MAX_IDENTICAL 244
#define	STAT_HOMING_ERROR_NEGATIVE_LATCH_BACKOFF 245
#define	STAT_HOMING_ERROR_HOMING_INPUT_MISCONFIGURED 246
#define	STAT_HOMING_ERROR_MUST_CLEAR_SWITCHES_BEFORE_HOMING 247
#define	STAT_ERROR_248 248
#define	STAT_ERROR_249 249

#define	STAT_PROBE_CYCLE_FAILED 250						// probing cycle did not complete
#define STAT_PROBE_ENDPOINT_IS_STARTING_POINT 251
#define	STAT_JOGGING_CYCLE_FAILED 252					// jogging cycle did not complete
#define	STAT_ERROR_253 253
#define	STAT_ERROR_254 254
#define	STAT_ERROR_255 255

// ****** !!! Do not exceed 255 without also changing stat_t typedef ******

#endif // End of include guard: TINYG2_H_ONCE<|MERGE_RESOLUTION|>--- conflicted
+++ resolved
@@ -38,11 +38,7 @@
 /****** REVISIONS ******/
 
 #ifndef TINYG_FIRMWARE_BUILD
-<<<<<<< HEAD
-#define TINYG_FIRMWARE_BUILD   		083.08 // Issue #80 - Fixed PWM settings for spindle controls
-=======
-#define TINYG_FIRMWARE_BUILD   		083.08 // fix planning issues
->>>>>>> 7013c06e
+#define TINYG_FIRMWARE_BUILD   		083.09 // Fix issue 85 -- "zero length line in calculate trapezoid" asserts
 #endif
 
 #define TINYG_FIRMWARE_VERSION		0.98						// firmware major version
