--- conflicted
+++ resolved
@@ -1,195 +1,191 @@
-<<<<<<< HEAD
-This branch (edge) is for the adventurous. It is not guaranteed to be stable. It's not guaranteed AT ALL.
-=======
-# TinyG 2
-
-This branch is for feature development.
-
-Do NOT use it in production.
-
-You have been warned.
-
-Thank you,
-  -Rob
-
----
-
-# Build Instructions
-
-### Prerequisites
-
-* You must have at least a valid POSIX-style shell environment with building utilities such as `make`, `mkdir`, and `bash`.
-	* On OS X this easily achieved by installing the XCode Command-Line Tools. The easiest method of installing the command-line tools is to run `xcode-select --install` from the Terminal. Full official instructions for installing them are [here](https://developer.apple.com/library/ios/technotes/tn2339/_index.html).
-	* On Linux you need to ensure that you have `make` installed, or use the package manager for you're flaovr of linux to obtain it. Something like this should work:
-	`sudo apt-get install git-core make`
-	* Command-line compiling on Windows is not currently supported. It's probably not difficult, we just don't have the instructions in place yet. (We're more than happy to accept pull requests! Thank you!) Please see [this wiki page](https://github.com/synthetos/g2/wiki/Compiling-G2-on-Windows-(Atmel-Studio-6.2%29) for instructions on building using Atmel Studio 6.2.
-* You need to have this repo cloned via git or downloaded from GitHub as a zip.
-
-## Compiling
-
-First we need to decide what values we need for the following variables:
-
-* `PLATFORM` - To build TinyG2 to run on a Due and using the gSHield pinout, you want the `PLATFORM` to be `gShield`. Luckily, that's the default. For other boards (most likely experimental or custom) please consult the `Makefile` for available options.
-* `SETTINGS_FILE` - You can use the default settings found in `settings/settings_default.h`, or you can create a new file in the settings directory (preferrably by copying one of the existing settings files) and then specify the name of the file (**not** including `settings/`) in the `SETTINGS_FILE` variable. The contents of this file effects the default parameters when the hardware is powered up or rest, since there isn't an EEPROM on some of these boards to store settings to. Almost all of these values can all be overriden from the serial interface, however.
-
-To specify one of the above variables, either set that vriable name in the environmetn, or pass in the make command line:
-
-```bash
-# In the environment:
-export PLATFORM=gShield
-export SETTINGS_FILE=settings_default.h
-make
-
-# Or, on the make command line directly:
-make PLATFORM=gShield SETTINGS_FILE=settings_default.h
-
-#You can mix and match the above. The command line will trump the environment.
-export PLATFORM=gShield
-make SETTINGS_FILE=settings_default.h
-```
-
-The first time you call make, it will attempt to download and decompress the correct build tools (currently we only use the ARM gcc found [here](https://launchpad.net/gcc-arm-embedded)) into the Tools subdirectory, which may take a few minuted depending on your connection speed. (Note: This is the part we haven't complete for Windows currently.) Once that has been completed, it won't need to happen again.
-
-Each platform has it's own build subdirectory, and the resulting files can be found in `bin/${PLATFORM}`.
-
-## Debugging and loading
-
-In order to debug you need a debugger capable of debuggingthe chip you use. Gor the Due and V9 we use either a Atmel SAM-ICE (which is a OEM Segger J-Link locked to Atmel ARMs) or the cheaper and more recently released Atmel ICE.
-
-You choose which debug adapter you wish to use by *copying* the `openocd.cfg.example` file to `openocd.cfg` and then editing the `openocd.cfg` file. Simply follow the instructions in that file. (Hint: It's just uncommenting the correct lines.)
-
-Once that is configured, you'll need to make sure the debugger is correctly connected to the hardware and plugged into the computer, and all of the hardware is powered properly.
-
-Then call `make debug` - don't forget to include any of the additional variables on your make command line, or it may build for the wrong platform. A few eaxmples:
-
-```bash
-# If you normally call this to build:
-make PLATFORM=UltimakerTests SETTINGS_FILE=my_settings.h
-
-# Then just add the "debug" to the end
-make PLATFORM=UltimakerTests SETTINGS_FILE=my_settings.h debug
-```
-
-This will build the code (if it needs it) and then open `gdb` connected to the hardware and reset and halt the TinyG2 system.
-
-### A very brief Embedded GDB primer
-
-Even if you are familiar with GDB, you may find a few important differences when using it with an embedded project. This will not be a thorough how-to on this topic, but will hopefully server enough to get you started.
-
-Using `make debug` will call `gdb` (technically it's `arm-none-eabi-gdb` or whatever variant is specified int he makefile for your board, but we'll just call it `gdb` from now on) with parameters and configuration to:
-* Know which binary/elf file to use for this debug session.
-* Connect to the board using `openocd`.
-* And halt the board, and leave you at a command line prompt.
-
-Now for a few commands to get you started:
-
-#### Flashing the firmware onto the board
-
-`load` - Since `gdb` already knows what bianry/elf file to use, you simple have to type `load` at the `(gdb)` prompt. Here's an example of a succesful flash session:
-
-```bash
-(gdb) load
-Loading section .text, size 0x1da10 lma 0x80000
-Loading section .relocate, size 0x164 lma 0x9da10
-Start address 0x82c88, load size 121716
-Transfer rate: 14 KB/sec, 13524 bytes/write.
-(gdb)
-```
-
-#### Resetting the processor
-
-`monitor reset halt` - Once we flash new code, or if we just want to "program" to start over, we call `monitor reset halt` to reset and halt the processor. This will freeze the processor at the reset state, before any code has executed.
-
-You *must* call `monitor reset halt` after (or *immediately* before) a `load` command so that the processor starts from the new code. Otherwise, the processor will likely crash, sometimes after appearing to work for some time. **To avoid nightmare debug sessions, be sure you always follow `load` with `monitor reset halt`!**
-
-#### Quitting the debugger
-
-`q` or `quit` will exit GDB. If the processor is running, you may need to type `CTRL-C` to get the prompt first.
-
-You will often need to reset or power-cycle the board after quitting GDB, since it will likely leave it in a halt state.
-
-#### Running the code
-
-Full docs are [here](https://sourceware.org/gdb/current/onlinedocs/gdb/Continuing-and-Stepping.html#Continuing-and-Stepping) for `continue`, `step`, and `next`.
-
-`c` or `continue` - To resume the processor operating normally, you type `c` (or the full word `continue`) and hit return.
-
-Once it's running, gdb will not show a prompt, and you cannot see any output from the processor. To pause the processor again, hit `CTRL-C`.
-
-NOTE: If you are used to using gdb in a desktop OS, you will notice that we didn't call `run` -- in fact, it won't work. In embedding programming, you're driving the whole OS on the processor, not just running a single program.
-
-#### Step to the next line (into or over functions)
-
-`s` or `step` - Continue running your program until control reaches a different source line, then stop it and return control to GDB. This will step *into* functions, since that would change which line is being executed.
-
-`n` or `next` - Continue to the next source line in the current (innermost) stack frame. This will skip over function calls, since that would change which stack frame is executing.
-
-`fin` or `finish` - Continue running until just after function in the selected stack frame returns. Print the returned value (if any).
-
-#### Getting a backtrace (listing the function call stack)
-
-Full documentation is [here](https://sourceware.org/gdb/current/onlinedocs/gdb/Backtrace.html#Backtrace) for `bt` and related.
-
-`bt` or `backtrace` - Print a backtrace of the entire stack: one line per frame for all frames in the stack. (Note that this may get LONG, and you can make it stop with `CTRL-C`.)
-
-Example:
-```gdb
-(gdb) bt
-#0  0x00085df2 in _controller_HSM () at ./controller.cpp:172
-#1  controller_run () at ./controller.cpp:150
-#2  0x000889fc in main () at ./main.cpp:169
-```
-
-Note that the current execution frame is on the top, and `main()` is on the bottom.
-
-Interpretation: `main()` called `controller_run()`, which called `_controller_HSM()`, which is where we are "currently." It also tells us that that is specifically at line 172 of `./controller.cpp`.
-
-These are more advanced topics covered very well all over the internet, so I won't go into detail here. I will list a few usefull commands to start of your research, however:
-
-#### Breakpoints
-
-Documented [here](https://sourceware.org/gdb/current/onlinedocs/gdb/Set-Breaks.html#Set-Breaks).
-
-* `b` -- set a breakpoint. Will default to "here" but you can pass it a function name or a `filename:line` to break on a specific line.
-* `info b` -- show breakpoints.
-
-#### Showing Variables
-
-Documented [here](https://sourceware.org/gdb/current/onlinedocs/gdb/Variables.html#Variables)
-* `p expression` - execute the given expression and print the results. Takes most C syntax (but not all) in the expression. **Warning!** It is a common mistake to accidentally change the state or variables when trying to display them. For example, this is a terrible way to test if the `should_blow_up` variable is true:
-  ```gdb
-	(gdb) p should_blow_up=1
-	$1 = 1 '\001'
-	```
-	It will actually *set* `should_blow_up` to true!! A check, like normal C, would be with the double equals:
-	```gdb
-	(gdb) p should_blow_up==1
-	$2 = false
-	```
-	`p` will also nicely print out entire structures. You may have to dereference pointers, however:
-	```gdb
-	(gdb) p mb.r
-	$4 = (mpBuf_t *) 0x20071434 <mb+220>
-	(gdb) p *mb.r
-	$5 = {
-		pv = 0x20071368 <mb+16>,
-		nx = 0x20071500 <mb+424>,
-		# ... clipped some for brevity ...
-		jerk = 0,
-		recip_jerk = 0,
-		cbrt_jerk = 0,
-		gm = {
-			linenum = 0,
-			motion_mode = 0 '\000',
-			# ... clipped some for brevity ...
-			spindle_mode = 0 '\000'
-		}
-	}
-	(gdb)
-
-	```
-
----
->>>>>>> 6cd11f93
-
-[![Build Status](https://travis-ci.org/synthetos/g2.svg)](https://travis-ci.org/synthetos/g2)
+# TinyG 2
+
+This branch is for feature development.
+
+Do NOT use it in production.
+
+You have been warned.
+
+Thank you,
+  -Rob
+
+---
+
+# Build Instructions
+
+### Prerequisites
+
+* You must have at least a valid POSIX-style shell environment with building utilities such as `make`, `mkdir`, and `bash`.
+	* On OS X this easily achieved by installing the XCode Command-Line Tools. The easiest method of installing the command-line tools is to run `xcode-select --install` from the Terminal. Full official instructions for installing them are [here](https://developer.apple.com/library/ios/technotes/tn2339/_index.html).
+	* On Linux you need to ensure that you have `make` installed, or use the package manager for you're flaovr of linux to obtain it. Something like this should work:
+	`sudo apt-get install git-core make`
+	* Command-line compiling on Windows is not currently supported. It's probably not difficult, we just don't have the instructions in place yet. (We're more than happy to accept pull requests! Thank you!) Please see [this wiki page](https://github.com/synthetos/g2/wiki/Compiling-G2-on-Windows-(Atmel-Studio-6.2%29) for instructions on building using Atmel Studio 6.2.
+* You need to have this repo cloned via git or downloaded from GitHub as a zip.
+
+## Compiling
+
+First we need to decide what values we need for the following variables:
+
+* `PLATFORM` - To build TinyG2 to run on a Due and using the gSHield pinout, you want the `PLATFORM` to be `gShield`. Luckily, that's the default. For other boards (most likely experimental or custom) please consult the `Makefile` for available options.
+* `SETTINGS_FILE` - You can use the default settings found in `settings/settings_default.h`, or you can create a new file in the settings directory (preferrably by copying one of the existing settings files) and then specify the name of the file (**not** including `settings/`) in the `SETTINGS_FILE` variable. The contents of this file effects the default parameters when the hardware is powered up or rest, since there isn't an EEPROM on some of these boards to store settings to. Almost all of these values can all be overriden from the serial interface, however.
+
+To specify one of the above variables, either set that vriable name in the environmetn, or pass in the make command line:
+
+```bash
+# In the environment:
+export PLATFORM=gShield
+export SETTINGS_FILE=settings_default.h
+make
+
+# Or, on the make command line directly:
+make PLATFORM=gShield SETTINGS_FILE=settings_default.h
+
+#You can mix and match the above. The command line will trump the environment.
+export PLATFORM=gShield
+make SETTINGS_FILE=settings_default.h
+```
+
+The first time you call make, it will attempt to download and decompress the correct build tools (currently we only use the ARM gcc found [here](https://launchpad.net/gcc-arm-embedded)) into the Tools subdirectory, which may take a few minuted depending on your connection speed. (Note: This is the part we haven't complete for Windows currently.) Once that has been completed, it won't need to happen again.
+
+Each platform has it's own build subdirectory, and the resulting files can be found in `bin/${PLATFORM}`.
+
+## Debugging and loading
+
+In order to debug you need a debugger capable of debuggingthe chip you use. Gor the Due and V9 we use either a Atmel SAM-ICE (which is a OEM Segger J-Link locked to Atmel ARMs) or the cheaper and more recently released Atmel ICE.
+
+You choose which debug adapter you wish to use by *copying* the `openocd.cfg.example` file to `openocd.cfg` and then editing the `openocd.cfg` file. Simply follow the instructions in that file. (Hint: It's just uncommenting the correct lines.)
+
+Once that is configured, you'll need to make sure the debugger is correctly connected to the hardware and plugged into the computer, and all of the hardware is powered properly.
+
+Then call `make debug` - don't forget to include any of the additional variables on your make command line, or it may build for the wrong platform. A few eaxmples:
+
+```bash
+# If you normally call this to build:
+make PLATFORM=UltimakerTests SETTINGS_FILE=my_settings.h
+
+# Then just add the "debug" to the end
+make PLATFORM=UltimakerTests SETTINGS_FILE=my_settings.h debug
+```
+
+This will build the code (if it needs it) and then open `gdb` connected to the hardware and reset and halt the TinyG2 system.
+
+### A very brief Embedded GDB primer
+
+Even if you are familiar with GDB, you may find a few important differences when using it with an embedded project. This will not be a thorough how-to on this topic, but will hopefully server enough to get you started.
+
+Using `make debug` will call `gdb` (technically it's `arm-none-eabi-gdb` or whatever variant is specified int he makefile for your board, but we'll just call it `gdb` from now on) with parameters and configuration to:
+* Know which binary/elf file to use for this debug session.
+* Connect to the board using `openocd`.
+* And halt the board, and leave you at a command line prompt.
+
+Now for a few commands to get you started:
+
+#### Flashing the firmware onto the board
+
+`load` - Since `gdb` already knows what bianry/elf file to use, you simple have to type `load` at the `(gdb)` prompt. Here's an example of a succesful flash session:
+
+```bash
+(gdb) load
+Loading section .text, size 0x1da10 lma 0x80000
+Loading section .relocate, size 0x164 lma 0x9da10
+Start address 0x82c88, load size 121716
+Transfer rate: 14 KB/sec, 13524 bytes/write.
+(gdb)
+```
+
+#### Resetting the processor
+
+`monitor reset halt` - Once we flash new code, or if we just want to "program" to start over, we call `monitor reset halt` to reset and halt the processor. This will freeze the processor at the reset state, before any code has executed.
+
+You *must* call `monitor reset halt` after (or *immediately* before) a `load` command so that the processor starts from the new code. Otherwise, the processor will likely crash, sometimes after appearing to work for some time. **To avoid nightmare debug sessions, be sure you always follow `load` with `monitor reset halt`!**
+
+#### Quitting the debugger
+
+`q` or `quit` will exit GDB. If the processor is running, you may need to type `CTRL-C` to get the prompt first.
+
+You will often need to reset or power-cycle the board after quitting GDB, since it will likely leave it in a halt state.
+
+#### Running the code
+
+Full docs are [here](https://sourceware.org/gdb/current/onlinedocs/gdb/Continuing-and-Stepping.html#Continuing-and-Stepping) for `continue`, `step`, and `next`.
+
+`c` or `continue` - To resume the processor operating normally, you type `c` (or the full word `continue`) and hit return.
+
+Once it's running, gdb will not show a prompt, and you cannot see any output from the processor. To pause the processor again, hit `CTRL-C`.
+
+NOTE: If you are used to using gdb in a desktop OS, you will notice that we didn't call `run` -- in fact, it won't work. In embedding programming, you're driving the whole OS on the processor, not just running a single program.
+
+#### Step to the next line (into or over functions)
+
+`s` or `step` - Continue running your program until control reaches a different source line, then stop it and return control to GDB. This will step *into* functions, since that would change which line is being executed.
+
+`n` or `next` - Continue to the next source line in the current (innermost) stack frame. This will skip over function calls, since that would change which stack frame is executing.
+
+`fin` or `finish` - Continue running until just after function in the selected stack frame returns. Print the returned value (if any).
+
+#### Getting a backtrace (listing the function call stack)
+
+Full documentation is [here](https://sourceware.org/gdb/current/onlinedocs/gdb/Backtrace.html#Backtrace) for `bt` and related.
+
+`bt` or `backtrace` - Print a backtrace of the entire stack: one line per frame for all frames in the stack. (Note that this may get LONG, and you can make it stop with `CTRL-C`.)
+
+Example:
+```gdb
+(gdb) bt
+#0  0x00085df2 in _controller_HSM () at ./controller.cpp:172
+#1  controller_run () at ./controller.cpp:150
+#2  0x000889fc in main () at ./main.cpp:169
+```
+
+Note that the current execution frame is on the top, and `main()` is on the bottom.
+
+Interpretation: `main()` called `controller_run()`, which called `_controller_HSM()`, which is where we are "currently." It also tells us that that is specifically at line 172 of `./controller.cpp`.
+
+These are more advanced topics covered very well all over the internet, so I won't go into detail here. I will list a few usefull commands to start of your research, however:
+
+#### Breakpoints
+
+Documented [here](https://sourceware.org/gdb/current/onlinedocs/gdb/Set-Breaks.html#Set-Breaks).
+
+* `b` -- set a breakpoint. Will default to "here" but you can pass it a function name or a `filename:line` to break on a specific line.
+* `info b` -- show breakpoints.
+
+#### Showing Variables
+
+Documented [here](https://sourceware.org/gdb/current/onlinedocs/gdb/Variables.html#Variables)
+* `p expression` - execute the given expression and print the results. Takes most C syntax (but not all) in the expression. **Warning!** It is a common mistake to accidentally change the state or variables when trying to display them. For example, this is a terrible way to test if the `should_blow_up` variable is true:
+  ```gdb
+	(gdb) p should_blow_up=1
+	$1 = 1 '\001'
+	```
+	It will actually *set* `should_blow_up` to true!! A check, like normal C, would be with the double equals:
+	```gdb
+	(gdb) p should_blow_up==1
+	$2 = false
+	```
+	`p` will also nicely print out entire structures. You may have to dereference pointers, however:
+	```gdb
+	(gdb) p mb.r
+	$4 = (mpBuf_t *) 0x20071434 <mb+220>
+	(gdb) p *mb.r
+	$5 = {
+		pv = 0x20071368 <mb+16>,
+		nx = 0x20071500 <mb+424>,
+		# ... clipped some for brevity ...
+		jerk = 0,
+		recip_jerk = 0,
+		cbrt_jerk = 0,
+		gm = {
+			linenum = 0,
+			motion_mode = 0 '\000',
+			# ... clipped some for brevity ...
+			spindle_mode = 0 '\000'
+		}
+	}
+	(gdb)
+
+	```
+
+---
+
+[![Build Status](https://travis-ci.org/synthetos/g2.svg)](https://travis-ci.org/synthetos/g2)